#!/usr/bin/env python3

import argparse
import os
import time
import math
<<<<<<< HEAD
=======
import shutil
>>>>>>> bd9803f9
import tempfile
import subprocess
import threading  # 用于创建线程（实现异步读取 ffmpeg 的输出）
import queue  # 用于线程间的安全通信（存储 ffmpeg 的输出）
import numpy as np
import soundfile as sf
import tritonclient.grpc as grpcclient
from tritonclient.utils import np_to_triton_dtype

def get_args():
    parser = argparse.ArgumentParser(
        formatter_class=argparse.ArgumentDefaultsHelpFormatter
    )

    parser.add_argument(
        "--split-method",
        type=str,
        choices=["basic", "spacy", "transformers", "hybrid", "nature"],
        default="basic",
        help="文本分割方法: basic (基于标点), spacy (基于NLP), transformers (基于BERT), hybrid (混合方法), nature (自然语句分割)",
    )

    parser.add_argument(
        "--server-addr",
        type=str,
        default="localhost",
        help="Address of the server",
    )

    parser.add_argument(
        "--server-port",
        type=int,
        default=8001,
        help="Grpc port of the triton server, default is 8001",
    )

    parser.add_argument(
        "--reference-audio",
        type=str,
        default="../../example/prompt_audio.wav",
        help="Path to a single audio file",
    )

    parser.add_argument(
        "--reference-text",
        type=str,
        default="吃燕窝就选燕之屋，本节目由26年专注高品质燕窝的燕之屋冠名播出。豆奶牛奶换着喝，营养更均衡，本节目由豆本豆豆奶特约播出。",
        help="Reference text for the prompt audio",
    )

    parser.add_argument(
        "--target-text",
        type=str,
        default="这是一个测试句子，用于检测文本长度限制。",
        help="Text to synthesize",
    )

    parser.add_argument(
        "--output-file",
        type=str,
        default="./output_grpc.wav",
        help="Path to save output audio file",
    )

    parser.add_argument(
        "--model-name",
        type=str,
        default="spark_tts",
        help="Model name in Triton server",
    )

    parser.add_argument(
        "--chunk-size",
        type=int,
        default=40,  # 进一步减小默认块大小
        help="Maximum characters per chunk for long text",
    )
    
    parser.add_argument(
        "--use-chunking",
        action="store_true",
        help="Enable text chunking for long texts",
    )
    
    parser.add_argument(
        "--add-pause",
        action="store_true",
        help="Add short pause between chunks",
    )
    
    parser.add_argument(
        "--pause-duration",
        type=float,
        default=0.3,
        help="Duration of pause between chunks in seconds",
    )
    
    parser.add_argument(
        "--overlap-chars",
        type=int,
        default=5,  # 将默认值改为5，因为测试表明这是较好的值
        help="Number of characters to overlap between chunks for smoother transitions",
    )
    
    parser.add_argument(
        "--save-chunks",
        action="store_true",
        help="Save individual audio chunks for debugging",
    )
    
    parser.add_argument(
        "--trim-overlap",
        action="store_true",
        help="Trim overlapped audio to avoid repetition",
    )
    
    parser.add_argument(
        "--trim-factor",
        type=float,
        default=1.0,  # 降低默认修剪因子，避免过度裁剪
        help="Factor to adjust overlap trimming (higher values trim more)",
    )
    
    # 添加新参数，用于选择最佳处理模式
    parser.add_argument(
        "--processing-mode",
        type=str,
        choices=["balanced", "complete", "no-overlap"],
        default="balanced",
        help="Processing mode: balanced (best quality), complete (minimal trimming), no-overlap (no repetition)",
    )
    
    
    # 添加音频合并方法选择
    parser.add_argument(
        "--merge-method",
        type=str,
        choices=["basic", "pydub", "ffmpeg"],
        default="basic",
        help="Audio merging method: basic (numpy), pydub (crossfade), ffmpeg (professional)",
    )
    
    # 添加交叉淡入淡出参数
    parser.add_argument(
        "--crossfade-duration",
        type=float,
        default=0.05,
        help="Crossfade duration in seconds for audio merging (pydub/ffmpeg only)",
    )
    return parser.parse_args()

def split_text_with_nature(text, max_chunk_size=70, overlap_chars=0):
    """
    按照自然语句分割文本，避免文字重叠和过度分割
    
    参数:
        text: 要分割的文本
        max_chunk_size: 每个块的最大字符数
        overlap_chars: 重叠字符数（此参数仅为兼容接口，实际不使用）
    
    返回:
        分割后的文本块列表
    """
    # 步骤1: 预处理文本，去除空白和空行
    text = text.replace('\n', ' ')
    orig_text_trimmed = "\n".join([line.strip() for line in text.strip().split("\n") if line.strip()])
    
    # 如果处理后的文本长度小于最大块大小，直接返回
    if len(orig_text_trimmed) <= max_chunk_size:
        return [orig_text_trimmed]
    
    # 定义句子结束的标点符号（主要分割点）
    primary_breaks = ['。', '！', '？', '；', '.', '!', '?', ';', '…', '"', "'", '）', '】', '》', '」', '』', '〕', '〉', '〗', '〞', '〟', '—']
    # 定义次要分割点
    secondary_breaks = ['，', ',', '：', ':', '、', '-', '–', '~', '～', '·']
    # 所有可能的分割点
    all_breaks = primary_breaks + secondary_breaks
    
    # 步骤2: 按照自然语句分割文本
    chunks = []
    start_idx = 0
    current_idx = 0
    last_break_idx = -1
    
    while current_idx < len(orig_text_trimmed):
        char = orig_text_trimmed[current_idx]
        
        # 记录最后一个分割点的位置
        if char in all_breaks:
            last_break_idx = current_idx
        
        # 当达到最大块大小或接近最大块大小时，尝试在合适的位置分割
        if current_idx - start_idx >= max_chunk_size - 1:
            # 检查当前位置是否为分割点
            if char in all_breaks:
                chunks.append(orig_text_trimmed[start_idx:current_idx + 1])
                start_idx = current_idx + 1
            # 如果不是分割点，回退到上一个分割点
            elif last_break_idx > start_idx:
                chunks.append(orig_text_trimmed[start_idx:last_break_idx + 1])
                start_idx = last_break_idx + 1
            # 如果没有找到合适的分割点，强制分割
            else:
                chunks.append(orig_text_trimmed[start_idx:current_idx])
                start_idx = current_idx
        
        current_idx += 1
    
    # 添加最后一个块
    if start_idx < len(orig_text_trimmed):
        chunks.append(orig_text_trimmed[start_idx:])
    
    # 步骤3: 检查并优化分割结果
    optimized_chunks = []
    
    for i, chunk in enumerate(chunks):
        # 确保每个块不超过最大长度
        if len(chunk) > max_chunk_size:
            # 尝试在分割点处再次分割
            sub_chunks = []
            sub_start = 0
            
            for j in range(len(chunk)):
                if j - sub_start >= max_chunk_size - 1:
                    # 查找合适的分割点
                    sub_break_idx = -1
                    for k in range(j, sub_start, -1):
                        if chunk[k] in all_breaks:
                            sub_break_idx = k
                            break
                    
                    if sub_break_idx > sub_start:
                        sub_chunks.append(chunk[sub_start:sub_break_idx + 1])
                        sub_start = sub_break_idx + 1
                    else:
                        # 强制分割
                        sub_chunks.append(chunk[sub_start:j])
                        sub_start = j
            
            # 添加最后一个子块
            if sub_start < len(chunk):
                sub_chunks.append(chunk[sub_start:])
            
            optimized_chunks.extend(sub_chunks)
        else:
            optimized_chunks.append(chunk)
    
    # 步骤4: 检查相邻块是否可以合并
    final_chunks = []
    i = 0
    
    while i < len(optimized_chunks):
        current = optimized_chunks[i]
        
        # 如果不是最后一个块，且当前块和下一个块合并后不超过最大长度
        if i < len(optimized_chunks) - 1:
            next_chunk = optimized_chunks[i + 1]
            combined_length = len(current) + len(next_chunk)
            
            if combined_length <= max_chunk_size:
                final_chunks.append(current + next_chunk)
                i += 2  # 跳过下一个块
                continue
        
        # 如果不能合并，直接添加当前块
        final_chunks.append(current)
        i += 1
    
    # 步骤5: 检查并去除重叠内容
    result_chunks = []
    processed_text = ""
    
    for chunk in final_chunks:
        # 检查当前块是否与已处理文本有重叠
        if processed_text and chunk in processed_text:
            # 完全重叠，跳过
            continue
        elif processed_text:
            # 查找部分重叠
            overlap_start = -1
            for i in range(1, min(len(processed_text), len(chunk)) + 1):
                if processed_text[-i:] == chunk[:i]:
                    overlap_start = i
            
            if overlap_start > 0:
                # 去除重叠部分
                chunk = chunk[overlap_start:]
        
        # 确保块不为空且不超过最大长度
        if chunk and len(chunk) <= max_chunk_size:
            result_chunks.append(chunk)
            processed_text += chunk
    
    return result_chunks

def split_text_with_spacy(text, max_chunk_size=60, overlap_chars=0):
    """使用spaCy进行更智能的文本分割"""
    try:
        # 加载中文模型
        import spacy
        nlp = spacy.load("zh_core_web_sm")
    except (ImportError, OSError):
        print("警告: spaCy或中文模型未安装，尝试安装...")
        import subprocess
        try:
            subprocess.run(["pip", "install", "spacy"], check=True)
            subprocess.run(["python", "-m", "spacy", "download", "zh_core_web_sm"], check=True)
            nlp = spacy.load("zh_core_web_sm")
        except Exception as e:
            print(f"安装spaCy失败: {e}")
            print("回退到基本分割方法")
            return split_text_with_overlap(text, max_chunk_size, overlap_chars)
    
    # 使用spaCy处理文本
    doc = nlp(text)
    
    # 按句子分割
    sentences = list(doc.sents)
    
    # 组合句子成块，确保不超过最大长度
    chunks = []
    current_chunk = ""
    
    for sent in sentences:
        sent_text = sent.text.strip()
        if not sent_text:
            continue
            
        # 如果当前句子加上当前块会超过最大长度，则保存当前块并开始新块
        if len(current_chunk) + len(sent_text) > max_chunk_size and current_chunk:
            chunks.append(current_chunk)
            current_chunk = sent_text
        else:
            current_chunk += sent_text
    
    # 添加最后一个块
    if current_chunk:
        chunks.append(current_chunk)
    
    # 如果需要重叠，添加重叠部分
    if overlap_chars > 0 and len(chunks) > 1:
        overlapped_chunks = []
        for i in range(len(chunks)):
            if i == 0:
                overlapped_chunks.append(chunks[i])
            else:
                prev_end = chunks[i-1][-overlap_chars:] if len(chunks[i-1]) >= overlap_chars else chunks[i-1]
                overlapped_chunks.append(prev_end + chunks[i])
        return overlapped_chunks
    
    return chunks
def split_text_with_transformers(text, max_chunk_size=60, overlap_chars=0):
    """使用Transformers进行文本分割，同时保留原始文本不被替换为[UNK]"""
    try:
        from transformers import AutoTokenizer
        import re
        # 加载预训练的中文分词模型
        tokenizer = AutoTokenizer.from_pretrained("bert-base-chinese")
    except ImportError:
        print("警告: transformers库未安装，尝试安装...")
        import subprocess
        try:
            subprocess.run(["pip", "install", "transformers"], check=True)
            from transformers import AutoTokenizer
            import re
            tokenizer = AutoTokenizer.from_pretrained("bert-base-chinese")
        except Exception as e:
            print(f"安装transformers失败: {e}")
            print("回退到基本分割方法")
            return split_text_with_overlap(text, max_chunk_size, overlap_chars)
    
    # 预处理：找出所有可能被识别为[UNK]的特殊术语
    # 使用正则表达式找出英文单词、数字和特殊符号，包括连续的单词
    special_terms_pattern = r'[a-zA-Z0-9_\-+.]+(?:\s+[a-zA-Z0-9_\-+.]+)*'
    special_terms = re.findall(special_terms_pattern, text)
    
    # 创建一个映射，记录每个特殊术语在文本中的位置
    term_positions = {}
    for term in special_terms:
        start = 0
        while True:
            pos = text.find(term, start)
            if pos == -1:
                break
            # 记录术语的起始位置和结束位置
            term_positions[(pos, pos + len(term))] = term
            start = pos + 1
    
    # 使用transformer的tokenizer进行分词
    encoded = tokenizer.encode(text, add_special_tokens=False)
    tokens = tokenizer.convert_ids_to_tokens(encoded)
    
    # 重建文本并按最大长度分块
    chunks = []
    current_chunk_tokens = []
    current_chunk_text = ""
    token_positions = []  # 记录每个token在原始文本中的位置
    
    # 跟踪当前处理的文本位置
    current_pos = 0
    for token in tokens:
        # 如果是[UNK]，尝试从原始文本中恢复
        if token == "[UNK]":
            # 查找当前位置附近的特殊术语
            found_term = False
            for (start, end), term in term_positions.items():
                if start <= current_pos < end:
                    # 找到匹配的术语
                    token_text = term
                    token_len = len(term)
                    found_term = True
                    break
            
            if not found_term:
                # 如果没找到匹配的术语，保留[UNK]
                token_text = "[UNK]"
                token_len = 1
        else:
            # 正常token，去除##前缀
            token_text = token.replace("##", "")
            token_len = len(token_text)
        
        # 记录token位置
        token_positions.append((current_pos, current_pos + token_len))
        current_pos += token_len
        
        # 如果当前块加上新token会超过最大长度，保存当前块并开始新块
        if len(current_chunk_tokens) + 1 > max_chunk_size and current_chunk_tokens:
            # 查找合适的断句点
            break_points = ['.', '。', '!', '！', '?', '？', ';', '；', ',', '，']
            found_break = False
            
            # 从后向前查找断句点
            for i in range(len(current_chunk_text)-1, max(0, len(current_chunk_text)-10), -1):
                if current_chunk_text[i] in break_points:
                    # 找到断句点，分割文本
                    chunk_end_pos = token_positions[len(current_chunk_tokens)-1][1]
                    chunk_text = text[:chunk_end_pos]
                    chunks.append(chunk_text)
                    
                    # 更新文本和位置信息
                    text = text[chunk_end_pos:]
                    
                    # 更新term_positions
                    new_term_positions = {}
                    for (start, end), term in term_positions.items():
                        if start >= chunk_end_pos:
                            new_term_positions[(start - chunk_end_pos, end - chunk_end_pos)] = term
                    term_positions = new_term_positions
                    
                    # 重置当前块
                    current_chunk_tokens = []
                    current_chunk_text = ""
                    token_positions = []
                    current_pos = 0
                    
                    # 重新进行分词
                    encoded = tokenizer.encode(text, add_special_tokens=False)
                    tokens = tokenizer.convert_ids_to_tokens(encoded)
                    
                    found_break = True
                    break
            
            # 如果没找到合适的断句点，直接截断
            if not found_break:
                chunk_end_pos = token_positions[len(current_chunk_tokens)-1][1]
                chunk_text = text[:chunk_end_pos]
                chunks.append(chunk_text)
                
                # 更新文本和位置信息
                text = text[chunk_end_pos:]
                
                # 更新term_positions
                new_term_positions = {}
                for (start, end), term in term_positions.items():
                    if start >= chunk_end_pos:
                        new_term_positions[(start - chunk_end_pos, end - chunk_end_pos)] = term
                term_positions = new_term_positions
                
                # 重置当前块
                current_chunk_tokens = []
                current_chunk_text = ""
                token_positions = []
                current_pos = 0
                
                # 重新进行分词
                encoded = tokenizer.encode(text, add_special_tokens=False)
                tokens = tokenizer.convert_ids_to_tokens(encoded)
                
                # 如果文本已经处理完，跳出循环
                if not text:
                    break
        
        # 添加当前token到chunk
        current_chunk_tokens.append(token)
        current_chunk_text += token_text
    
    # 添加最后一个块
    if text:
        chunks.append(text)
    
    # 处理重叠
    if overlap_chars > 0 and len(chunks) > 1:
        overlapped_chunks = []
        for i in range(len(chunks)):
            if i == 0:
                overlapped_chunks.append(chunks[i])
            else:
                prev_end = chunks[i-1][-overlap_chars:] if len(chunks[i-1]) >= overlap_chars else chunks[i-1]
                overlapped_chunks.append(prev_end + chunks[i])
        return overlapped_chunks
    
    return chunks
def split_text_with_transformers_backup(text, max_chunk_size=60, overlap_chars=0):
    """使用Transformers进行文本分割，同时保留原始文本不被替换为[UNK]"""
    try:
        from transformers import AutoTokenizer
        import re
        # 加载预训练的中文分词模型
        tokenizer = AutoTokenizer.from_pretrained("bert-base-chinese")
    except ImportError:
        print("警告: transformers库未安装，尝试安装...")
        import subprocess
        try:
            subprocess.run(["pip", "install", "transformers"], check=True)
            from transformers import AutoTokenizer
            import re
            tokenizer = AutoTokenizer.from_pretrained("bert-base-chinese")
        except Exception as e:
            print(f"安装transformers失败: {e}")
            print("回退到基本分割方法")
            return split_text_with_overlap(text, max_chunk_size, overlap_chars)
    
    # 预处理：标记可能被识别为[UNK]的英文单词和专业术语
    # 使用正则表达式找出英文单词和数字
    special_terms = re.findall(r'[a-zA-Z0-9]+', text)
    term_positions = {}
    
    # 记录每个特殊术语在文本中的位置
    for term in special_terms:
        start = 0
        while True:
            pos = text.find(term, start)
            if pos == -1:
                break
            # 修改这里：将键值对改为 pos -> (end_pos, term)
            term_positions[pos] = (pos + len(term), term)
            start = pos + 1
    
    # 使用基本分割方法先获取初步的块
    basic_chunks = split_text_by_sentence(text, max_chunk_size)
    
    # 处理每个块，确保英文单词和数字不被替换为[UNK]
    processed_chunks = []
    for chunk in basic_chunks:
        # 检查这个块中是否有特殊术语
        chunk_terms = {}
        # 修改这里：正确处理term_positions的键值对
        for pos, (end_pos, term) in term_positions.items():
            # 找出在当前块范围内的术语
            chunk_start = text.find(chunk)
            chunk_end = chunk_start + len(chunk)
            if chunk_start <= pos < chunk_end:
                relative_start = pos - chunk_start
                chunk_terms[relative_start] = term
        
        # 使用tokenizer处理，但保留特殊术语
        tokens = tokenizer.tokenize(chunk)
        reconstructed = ""
        pos = 0
        
        for token in tokens:
            if token == "[UNK]" and pos in chunk_terms:
                # 使用原始术语替换[UNK]
                reconstructed += chunk_terms[pos]
                pos += len(chunk_terms[pos])
            else:
                # 正常添加token
                token_text = token.replace("##", "")
                reconstructed += token_text
                pos += len(token_text)
        
        processed_chunks.append(reconstructed)
    
    # 处理重叠
    if overlap_chars > 0 and len(processed_chunks) > 1:
        overlapped_chunks = []
        for i in range(len(processed_chunks)):
            if i == 0:
                overlapped_chunks.append(processed_chunks[i])
            else:
                prev_end = processed_chunks[i-1][-overlap_chars:] if len(processed_chunks[i-1]) >= overlap_chars else processed_chunks[i-1]
                overlapped_chunks.append(prev_end + processed_chunks[i])
        return overlapped_chunks
    
    return processed_chunks

def split_text_with_transformers_orig(text, max_chunk_size=60, overlap_chars=0):
    """使用Transformers进行文本分割"""
    try:
        from transformers import AutoTokenizer
        import re
        # 加载预训练的中文分词模型
        tokenizer = AutoTokenizer.from_pretrained("bert-base-chinese")
    except ImportError:
        print("警告: transformers库未安装，尝试安装...")
        import subprocess
        try:
            subprocess.run(["pip", "install", "transformers"], check=True)
            from transformers import AutoTokenizer
            import re
            tokenizer = AutoTokenizer.from_pretrained("bert-base-chinese")
        except Exception as e:
            print(f"安装transformers失败: {e}")
            print("回退到基本分割方法")
            return split_text_with_overlap(text, max_chunk_size, overlap_chars)
    
    # 预处理：标记可能被识别为[UNK]的英文单词和专业术语
    # 使用正则表达式找出英文单词和数字
    special_terms = re.findall(r'[a-zA-Z0-9]+', text)
    term_positions = {}
    
    # 记录每个特殊术语在文本中的位置
    for term in special_terms:
        start = 0
        while True:
            pos = text.find(term, start)
            if pos == -1:
                break
            term_positions[pos] = (pos + len(term), term)
            start = pos + 1
    
    # 使用tokenizer分词，但保留原始文本信息
    tokens = tokenizer.tokenize(text)
    token_text_map = []  # 存储token与原始文本的映射
    
    
    # 重建文本并按最大长度分块
    chunks = []
    current_chunk = ""
    current_tokens = []
    
    for token in tokens:
        if len(current_tokens) + 1 > max_chunk_size:
            # 查找合适的断句点
            break_points = ['.', '。', '!', '！', '?', '？', ';', '；', ',', '，']
            found_break = False
            
            # 从后向前查找断句点
            for i in range(len(current_chunk)-1, max(0, len(current_chunk)-10), -1):
                if current_chunk[i] in break_points:
                    chunks.append(current_chunk[:i+1])
                    current_chunk = current_chunk[i+1:]
                    current_tokens = tokenizer.tokenize(current_chunk)
                    found_break = True
                    break
            
            # 如果没找到合适的断句点，直接截断
            if not found_break:
                chunks.append(current_chunk)
                current_chunk = ""
                current_tokens = []
        
        # 添加当前token到chunk，处理[UNK]标记
        if token == "[UNK]":
            # 尝试从原始文本中恢复
            pos = len(current_chunk)
            if pos in term_positions:
                _, term = term_positions[pos]
                current_chunk += term
            else:
                # 如果无法恢复，保留[UNK]
                current_chunk += token
        else:
            current_chunk += token.replace("##", "")
        
        current_tokens.append(token)
    
    # 添加最后一个块
    if current_chunk:
        chunks.append(current_chunk)
    
    # 处理重叠
    if overlap_chars > 0 and len(chunks) > 1:
        overlapped_chunks = []
        for i in range(len(chunks)):
            if i == 0:
                overlapped_chunks.append(chunks[i])
            else:
                prev_end = chunks[i-1][-overlap_chars:] if len(chunks[i-1]) >= overlap_chars else chunks[i-1]
                overlapped_chunks.append(prev_end + chunks[i])
        return overlapped_chunks
    
    return chunks

def split_text_hybrid(text, max_chunk_size=60, overlap_chars=0):
    """混合分割方法：使用spaCy进行句子分割，同时保留原始文本"""
    try:
        import spacy
        import re
        # 加载中文模型
        nlp = spacy.load("zh_core_web_sm")
    except (ImportError, OSError):
        print("警告: spaCy或中文模型未安装，回退到基本分割方法")
        return split_text_by_sentence(text, max_chunk_size, overlap_chars)
    
    # 预处理：保护英文单词和数字，避免被错误分割
    # 使用正则表达式找出英文单词和数字
    special_terms = re.findall(r'[a-zA-Z0-9]+', text)
    term_positions = {}
    
    # 记录每个特殊术语在文本中的位置
    for term in special_terms:
        start = 0
        while True:
            pos = text.find(term, start)
            if pos == -1:
                break
            term_positions[(pos, pos + len(term))] = term
            start = pos + 1
    
    # 使用spaCy进行句子分割
    doc = nlp(text)
    sentences = list(doc.sents)
    
    # 组合句子成块，确保不超过最大长度
    chunks = []
    current_chunk = ""
    
    for sent in sentences:
        sent_text = sent.text.strip()
        if not sent_text:
            continue
            
        # 如果当前句子加上当前块会超过最大长度，则保存当前块并开始新块
        if len(current_chunk) + len(sent_text) > max_chunk_size and current_chunk:
            chunks.append(current_chunk)
            current_chunk = sent_text
        else:
            current_chunk += sent_text
    
    # 添加最后一个块
    if current_chunk:
        chunks.append(current_chunk)
    
    # 如果需要重叠，添加重叠部分
    if overlap_chars > 0 and len(chunks) > 1:
        overlapped_chunks = []
        for i in range(len(chunks)):
            if i == 0:
                overlapped_chunks.append(chunks[i])
            else:
                prev_end = chunks[i-1][-overlap_chars:] if len(chunks[i-1]) >= overlap_chars else chunks[i-1]
                overlapped_chunks.append(prev_end + chunks[i])
        return overlapped_chunks
    
    return chunks
    
def split_text_hybrid_orgi(text, max_chunk_size=60, overlap_chars=0):
    """混合分割方法：使用spaCy进行句子分割，同时保留原始文本"""
    try:
        import spacy
        import re
        # 加载中文模型
        nlp = spacy.load("zh_core_web_sm")
    except (ImportError, OSError):
        print("警告: spaCy或中文模型未安装，回退到transformers方法")
        return split_text_with_transformers(text, max_chunk_size, overlap_chars)
    
    # 使用spaCy进行句子分割
    doc = nlp(text)
    sentences = list(doc.sents)
    
    # 组合句子成块，确保不超过最大长度
    chunks = []
    current_chunk = ""
    
    for sent in sentences:
        sent_text = sent.text.strip()
        if not sent_text:
            continue
            
        # 如果当前句子加上当前块会超过最大长度，则保存当前块并开始新块
        if len(current_chunk) + len(sent_text) > max_chunk_size and current_chunk:
            chunks.append(current_chunk)
            current_chunk = sent_text
        else:
            current_chunk += sent_text
    
    # 添加最后一个块
    if current_chunk:
        chunks.append(current_chunk)
    
    # 如果需要重叠，添加重叠部分
    if overlap_chars > 0 and len(chunks) > 1:
        overlapped_chunks = []
        for i in range(len(chunks)):
            if i == 0:
                overlapped_chunks.append(chunks[i])
            else:
                prev_end = chunks[i-1][-overlap_chars:] if len(chunks[i-1]) >= overlap_chars else chunks[i-1]
                overlapped_chunks.append(prev_end + chunks[i])
        return overlapped_chunks
    
    return chunks

def load_audio(wav_path, target_sample_rate=16000):
    assert target_sample_rate == 16000, "hard coding in server"
    waveform, sample_rate = sf.read(wav_path)
    if sample_rate != target_sample_rate:
        from scipy.signal import resample
        num_samples = int(len(waveform) * (target_sample_rate / sample_rate))
        waveform = resample(waveform, num_samples)
    return waveform, target_sample_rate

def process_text_chunk(triton_client, args, waveform, sample_rate, text_chunk):
    """处理单个文本块并返回音频"""
    lengths = np.array([[len(waveform)]], dtype=np.int32)
    samples = waveform.reshape(1, -1).astype(np.float32)
    
    # 准备请求输入
    inputs = [
        grpcclient.InferInput(
            "reference_wav", samples.shape, np_to_triton_dtype(samples.dtype)
        ),
        grpcclient.InferInput(
            "reference_wav_len", lengths.shape, np_to_triton_dtype(lengths.dtype)
        ),
        grpcclient.InferInput("reference_text", [1, 1], "BYTES"),
        grpcclient.InferInput("target_text", [1, 1], "BYTES")
    ]
    
    inputs[0].set_data_from_numpy(samples)
    inputs[1].set_data_from_numpy(lengths)
    
    reference_text_data = np.array([args.reference_text], dtype=object).reshape((1, 1))
    inputs[2].set_data_from_numpy(reference_text_data)
    
    target_text_data = np.array([text_chunk], dtype=object).reshape((1, 1))
    inputs[3].set_data_from_numpy(target_text_data)
    
    # 准备输出
    outputs = [grpcclient.InferRequestedOutput("waveform")]
    
    # 发送请求
    response = triton_client.infer(
        args.model_name, inputs, request_id="1", outputs=outputs
    )
    
    # 处理响应
    audio = response.as_numpy("waveform").reshape(-1)
    return audio

def split_text_by_sentence(text, max_chunk_size=60):
    """按句子边界分割文本，确保每个块不超过最大长度"""
    # 定义句子结束的标点符号
    sentence_endings = ['。', '！', '？', '；', '.', '!', '?', ';']
    # 定义次要分割点
    secondary_breaks = ['，', ',', '：', ':', '、']
    
    # 如果文本长度小于最大块大小，直接返回
    if len(text) <= max_chunk_size:
        return [text]
    
    # 首先尝试按句号等主要标点分割
    chunks = []
    start_idx = 0
    
    # 遍历文本寻找句子结束点
    for i in range(len(text)):
        # 如果找到句子结束符，并且当前块长度适中
        if text[i] in sentence_endings and i - start_idx + 1 >= max_chunk_size * 0.5:
            chunks.append(text[start_idx:i+1])
            start_idx = i + 1
        # 如果当前块已经太长，需要在次要分割点处分割
        elif i - start_idx + 1 >= max_chunk_size:
            # 向后查找最近的次要分割点
            found_break = False
            for j in range(i, max(start_idx, i - 20), -1):
                if text[j] in secondary_breaks:
                    chunks.append(text[start_idx:j+1])
                    start_idx = j + 1
                    found_break = True
                    break
            
            # 如果没找到合适的分割点，强制分割
            if not found_break:
                chunks.append(text[start_idx:i+1])
                start_idx = i + 1
    
    # 处理剩余文本
    if start_idx < len(text):
        # 如果剩余文本很短，尝试合并到上一个块
        if chunks and len(text) - start_idx < max_chunk_size * 0.3:
            if len(chunks[-1]) + (len(text) - start_idx) <= max_chunk_size:
                chunks[-1] += text[start_idx:]
            else:
                chunks.append(text[start_idx:])
        else:
            chunks.append(text[start_idx:])
    
    # 最后检查一遍，确保没有块超过最大长度
    final_chunks = []
    for chunk in chunks:
        if len(chunk) <= max_chunk_size:
            final_chunks.append(chunk)
        else:
            # 尝试在次要分割点处再次分割
            temp = ""
            sub_chunks = []
            for char in chunk:
                temp += char
                if len(temp) >= max_chunk_size * 0.7 and char in secondary_breaks + sentence_endings:
                    sub_chunks.append(temp)
                    temp = ""
            
            if temp:
                sub_chunks.append(temp)
            
            # 如果仍然没有找到合适的分割点，强制按长度分割
            if not sub_chunks:
                for i in range(0, len(chunk), max_chunk_size - 5):  # 留5个字符的余量
                    sub_chunks.append(chunk[i:min(i + max_chunk_size - 5, len(chunk))])
            
            final_chunks.extend(sub_chunks)
    
    return final_chunks

def split_text_with_overlap(text, max_chunk_size=60, overlap_chars=0):
    """Split text into chunks with optional overlap between chunks"""
    # First get the basic chunks
    basic_chunks = split_text_by_sentence(text, max_chunk_size)
    
    # If no overlap needed or only one chunk, return as is
    if overlap_chars <= 0 or len(basic_chunks) <= 1:
        return basic_chunks
    
    # Create chunks with overlap
    overlapped_chunks = []
    for i in range(len(basic_chunks)):
        if i == 0:
            # First chunk remains unchanged
            overlapped_chunks.append(basic_chunks[i])
        else:
            # Get the end of the previous chunk to add as overlap
            prev_end = basic_chunks[i-1][-overlap_chars:] if len(basic_chunks[i-1]) >= overlap_chars else basic_chunks[i-1]
            # Add this overlap to the beginning of the current chunk
            overlapped_chunks.append(prev_end + basic_chunks[i])
    
    return overlapped_chunks

def process_chunks_with_overlap_trimming(triton_client, args, waveform, sample_rate, chunks):
    """处理文本块并处理重叠部分"""
    audio_segments = []
    chunk_durations = []
    
    # 根据处理模式调整参数
    if args.processing_mode == "balanced":
        # 平衡模式 - 适度修剪，保持音频质量
        char_duration_estimate = 0.22  # 稍微降低估计值
        adaptive_factor = 1.0  # 较低的修剪因子
    elif args.processing_mode == "complete":
        # 完整模式 - 最小修剪，确保内容完整
        char_duration_estimate = 0.18  # 更低的估计值
        adaptive_factor = 0.8  # 更低的修剪因子
    elif args.processing_mode == "no-overlap":
        # 无重叠模式 - 更激进的修剪，消除所有重叠
        char_duration_estimate = 0.25  # 较高的估计值
        adaptive_factor = 1.5  # 较高的修剪因子
    else:
        # 使用用户指定的值
        char_duration_estimate = 0.25
        adaptive_factor = args.trim_factor
    
    # 记录处理模式
    if args.trim_overlap:
        print(f"使用 {args.processing_mode} 处理模式 (字符时长估计: {char_duration_estimate}秒, 修剪因子: {adaptive_factor})")
    
    for i, chunk in enumerate(chunks):
        print(f"处理块 {i+1}/{len(chunks)}...")
        
        # 添加重试逻辑
        max_retries = 3
        retry_count = 0
        success = False
        
        while retry_count < max_retries and not success:
            try:
                chunk_audio = process_text_chunk(triton_client, args, waveform, sample_rate, chunk)
                success = True
            except Exception as e:
                retry_count += 1
                if retry_count < max_retries:
                    print(f"处理块 {i+1} 失败，正在重试 ({retry_count}/{max_retries})...")
                    time.sleep(1)  # 等待一秒再重试
                else:
                    print(f"处理块 {i+1} 失败，跳过此块: {e}")
                    # 使用一小段静音代替失败的块
                    chunk_audio = np.zeros(int(1.0 * sample_rate), dtype=np.float32)
        
        # 记录块的预期时长
        chunk_duration = len(chunk) / 4.5
        chunk_durations.append(chunk_duration)
        
        # 保存单独的块音频
        if args.save_chunks:
            chunk_filename = f"{os.path.splitext(args.output_file)[0]}_chunk_{i+1}.wav"
            sf.write(chunk_filename, chunk_audio, sample_rate, "PCM_16")
            print(f"块 {i+1} 音频已保存到 {chunk_filename}")
        
        # 如果需要修剪重叠部分
        if args.trim_overlap and i > 0 and args.overlap_chars > 0:
            # 计算当前块中重叠字符的实际数量
            actual_overlap_chars = min(args.overlap_chars, len(chunks[i-1]))
            
            # 根据实际重叠字符数和自适应因子调整裁剪长度
            adjusted_overlap_samples = int(actual_overlap_chars * char_duration_estimate * sample_rate * adaptive_factor)
            
            # 确保不会裁剪过多 - 降低最大裁剪比例
            max_trim = min(adjusted_overlap_samples, len(chunk_audio) // 4)  # 最多裁剪音频的1/4
            
            # 只保留当前块的非重叠部分
            if len(chunk_audio) > max_trim:
                # 创建一个新数组而不是修改原始数组
                trimmed_audio = chunk_audio[max_trim:].copy()
                
                # 使用淡入效果使过渡更自然
                fade_length = min(int(0.05 * sample_rate), len(trimmed_audio))  # 50ms的淡入
                if fade_length > 0:
                    fade_in = np.linspace(0, 1, fade_length)
                    trimmed_audio[:fade_length] = trimmed_audio[:fade_length] * fade_in
                
                chunk_audio = trimmed_audio
        
        audio_segments.append(chunk_audio)
        
        # 如果需要，在块之间添加短暂的停顿
        if args.add_pause and i < len(chunks) - 1:
            # 使用用户指定的停顿时长
            pause_length = int(args.pause_duration * sample_rate)
            pause = np.zeros(pause_length, dtype=np.float32)
            audio_segments.append(pause)
        
        print(f"块 {i+1} 处理完成，生成音频长度: {len(chunk_audio)/sample_rate:.2f} 秒")

    # 根据选择的合并方法合并所有音频段
    print(f"使用 {args.merge_method} 方法合并音频片段...")
    if args.merge_method == "pydub":
        crossfade_ms = int(args.crossfade_duration * 1000)  # 转换为毫秒
        audio = merge_audio_with_pydub(audio_segments, sample_rate, crossfade_ms)
        print(f"使用pydub合并音频，应用 {crossfade_ms}ms 交叉淡入淡出")
    elif args.merge_method == "ffmpeg":
        audio = merge_audio_with_ffmpeg_google(audio_segments, sample_rate, None, args.crossfade_duration)
        print(f"使用FFmpeg合并音频，应用 {args.crossfade_duration}秒 交叉淡入淡出")
    else:
        # 基本方法 - 直接连接
        audio = np.concatenate(audio_segments)
        print("使用基本方法合并音频（直接连接）")
    
    return audio, chunk_durations    

def analyze_audio_quality(audio, sample_rate, chunk_durations):
    """分析生成的音频质量，检测潜在问题"""
    issues = []
    
    # 检查音频是否太短
    expected_min_duration = sum(chunk_durations) * 0.8
    actual_duration = len(audio) / sample_rate
    if actual_duration < expected_min_duration:
        issues.append(f"警告: 音频总时长({actual_duration:.2f}秒)明显短于预期最小时长({expected_min_duration:.2f}秒)")
    
    # 检查音频是否有突然的静音段（可能表示截断）
    chunk_size = int(0.1 * sample_rate)  # 分析窗口大小：0.1秒
    for i in range(0, len(audio) - chunk_size, chunk_size):
        chunk = audio[i:i+chunk_size]
        rms = np.sqrt(np.mean(chunk**2))
        if rms < 0.01 and i > chunk_size and i < len(audio) - 2*chunk_size:
            # 检查前后是否都有声音
            prev_rms = np.sqrt(np.mean(audio[i-chunk_size:i]**2))
            next_rms = np.sqrt(np.mean(audio[i+chunk_size:i+2*chunk_size]**2))
            if prev_rms > 0.05 and next_rms > 0.05:
                issues.append(f"警告: 在 {i/sample_rate:.2f} 秒处检测到可能的不自然静音")
    
    return issues

def merge_audio_with_pydub(audio_segments, sample_rate=16000, crossfade_ms=50):
    """使用pydub合并音频片段，支持交叉淡入淡出"""
    try:
        from pydub import AudioSegment
        import io
        import numpy as np
<<<<<<< HEAD
=======
        import wave
>>>>>>> bd9803f9
    except ImportError:
        print("警告: pydub库未安装，尝试安装...")
        import subprocess
        try:
            subprocess.run(["pip", "install", "pydub"], check=True)
            from pydub import AudioSegment
            import io
<<<<<<< HEAD
=======
            import wave
>>>>>>> bd9803f9
        except Exception as e:
            print(f"安装pydub失败: {e}")
            print("回退到基本合并方法")
            return np.concatenate(audio_segments)
    
    # 将NumPy数组转换为AudioSegment对象
    pydub_segments = []
<<<<<<< HEAD
    for segment in audio_segments:
=======
    for i, segment in enumerate(audio_segments):
>>>>>>> bd9803f9
        # 将float32转换为16位PCM
        segment_int16 = (segment * 32767).astype(np.int16)
        
        # 创建内存文件对象
        buffer = io.BytesIO()
<<<<<<< HEAD
        import wave
=======
>>>>>>> bd9803f9
        with wave.open(buffer, 'wb') as wf:
            wf.setnchannels(1)
            wf.setsampwidth(2)  # 16位
            wf.setframerate(sample_rate)
            wf.writeframes(segment_int16.tobytes())
        
        buffer.seek(0)
        pydub_segment = AudioSegment.from_wav(buffer)
<<<<<<< HEAD
        pydub_segments.append(pydub_segment)
    
    # 使用交叉淡入淡出合并片段
    result = pydub_segments[0]
    for i in range(1, len(pydub_segments)):
        result = result.append(pydub_segments[i], crossfade=crossfade_ms)
    
    # 转换回NumPy数组
    samples = np.array(result.get_array_of_samples())
    return samples.astype(np.float32) / 32767.0  # 转回float32
=======
        
        # 对每个片段应用淡入淡出效果，使过渡更自然
        if len(pydub_segment) > 100:  # 确保片段足够长
            fade_duration = min(crossfade_ms, len(pydub_segment) // 4)  # 不超过片段长度的1/4
            pydub_segment = pydub_segment.fade_in(fade_duration).fade_out(fade_duration)
            print(f"片段 {i+1}: 应用了 {fade_duration}ms 的淡入淡出效果")
        
        pydub_segments.append(pydub_segment)
    
    # 如果没有片段，返回空数组
    if not pydub_segments:
        return np.zeros(0, dtype=np.float32)
    
    # 如果只有一个片段，直接返回
    if len(pydub_segments) == 1:
        return audio_segments[0]
    
    # 合并片段，应用交叉淡入淡出
    print(f"使用pydub合并 {len(pydub_segments)} 个音频片段，应用 {crossfade_ms}ms 交叉淡入淡出")
    
    # 自适应调整交叉淡入淡出时长
    result = pydub_segments[0]
    for i in range(1, len(pydub_segments)):
        # 计算当前片段和下一个片段的长度
        current_len = len(result)
        next_len = len(pydub_segments[i])
        
        # 自适应调整交叉淡入淡出时长，不超过两个片段长度的1/5
        adaptive_crossfade = min(crossfade_ms, current_len // 5, next_len // 5)
        
        if adaptive_crossfade < 10:  # 如果太短，使用简单连接
            result = result + pydub_segments[i]
            print(f"片段 {i}: 片段太短，使用简单连接")
        else:
            # 应用交叉淡入淡出
            result = result.append(pydub_segments[i], crossfade=adaptive_crossfade)
            print(f"片段 {i+1}: 应用了 {adaptive_crossfade}ms 的交叉淡入淡出")
    
    # 将结果转换回NumPy数组
    buffer = io.BytesIO()
    result.export(buffer, format="wav")
    buffer.seek(0)
    
    with wave.open(buffer, 'rb') as wf:
        sample_width = wf.getsampwidth()
        n_channels = wf.getnchannels()
        framerate = wf.getframerate()
        n_frames = wf.getnframes()
        
        # 读取所有帧
        frames = wf.readframes(n_frames)
        
        # 将字节转换为NumPy数组
        if sample_width == 2:  # 16位
            dtype = np.int16
        elif sample_width == 4:  # 32位
            dtype = np.int32
        else:
            dtype = np.uint8
        
        result_array = np.frombuffer(frames, dtype=dtype)
        
        # 如果是立体声，转换为单声道
        if n_channels == 2:
            result_array = result_array.reshape(-1, 2).mean(axis=1)
        
        # 转换为float32
        result_array = result_array.astype(np.float32) / 32767.0
    
    print(f"音频合并完成，最终时长: {len(result_array)/sample_rate:.2f}秒")
    return result_array
>>>>>>> bd9803f9

def merge_audio_with_ffmpeg(audio_segments, sample_rate=16000, output_file=None, crossfade_duration=0.05):
    """使用FFmpeg合并音频片段，支持高级音频处理"""
    
    # 检查ffmpeg是否已安装
    try:
        subprocess.run(["ffmpeg", "-version"], stdout=subprocess.PIPE, stderr=subprocess.PIPE, check=True)
    except (subprocess.CalledProcessError, FileNotFoundError):
        print("警告: ffmpeg未安装或无法运行")
        print("回退到pydub合并方法...")
        
        # 尝试使用pydub作为备选方案
        try:
            crossfade_ms = int(crossfade_duration * 1000)
            return merge_audio_with_pydub(audio_segments, sample_rate, crossfade_ms)
        except Exception as e:
            print(f"pydub合并失败: {e}")
            print("回退到基本合并方法")
            return np.concatenate(audio_segments)

    if output_file is None:
        # 创建临时输出文件
        with tempfile.NamedTemporaryFile(suffix='.wav', delete=False) as temp_output:
            output_file = temp_output.name
    
    # 创建临时目录存放音频片段
    with tempfile.TemporaryDirectory() as temp_dir:
        segment_files = []
        
        # 保存每个音频片段为临时文件
        for i, segment in enumerate(audio_segments):
            segment_file = os.path.join(temp_dir, f"segment_{i}.wav")
            segment_files.append(segment_file)
            
            # 保存为WAV文件
            sf.write(segment_file, segment, sample_rate, 'PCM_16')
        
        # 使用两阶段方法进行合并
        # 第一阶段：使用concat协议合并所有片段
        concat_file = os.path.join(temp_dir, "concat.txt")
        with open(concat_file, 'w') as f:
            for segment_file in segment_files:
                f.write(f"file '{segment_file}'\n")
        
        # 先创建一个简单合并的临时文件
        temp_merged = os.path.join(temp_dir, "temp_merged.wav")
        concat_cmd = [
            "ffmpeg", "-y", "-f", "concat", "-safe", "0", 
            "-i", concat_file, "-c:a", "pcm_s16le", "-ar", str(sample_rate), temp_merged
        ]
        
        try:
            subprocess.run(concat_cmd, stdout=subprocess.PIPE, stderr=subprocess.PIPE, check=True)
            
            # 第二阶段：如果需要交叉淡入淡出，应用音频滤镜
            if crossfade_duration > 0:
                # 计算交叉淡入淡出的样本数
                crossfade_samples = int(crossfade_duration * sample_rate)
                
                # 使用单独的滤镜命令应用淡入淡出效果
                fade_cmd = [
                    "ffmpeg", "-y", "-i", temp_merged,
                    "-filter_complex", f"afade=t=in:st=0:d={crossfade_duration},afade=t=out:st={len(audio_segments) * 2 - crossfade_duration}:d={crossfade_duration}",
                    "-c:a", "pcm_s16le", "-ar", str(sample_rate), output_file
                ]
                
                subprocess.run(fade_cmd, stdout=subprocess.PIPE, stderr=subprocess.PIPE, check=True)
            else:
                # 如果不需要交叉淡入淡出，直接使用合并后的文件
<<<<<<< HEAD
                import shutil
=======
>>>>>>> bd9803f9
                shutil.copy(temp_merged, output_file)
                
        except subprocess.CalledProcessError as e:
            print(f"FFmpeg合并失败: {e}")
            print(f"FFmpeg错误输出: {e.stderr.decode('utf-8', errors='replace')}")
            print("尝试备用方法...")
            
            # 备用方法：使用更简单的命令
            try:
                simple_cmd = [
                    "ffmpeg", "-y", "-f", "concat", "-safe", "0", 
                    "-i", concat_file, "-c", "copy", output_file
                ]
                subprocess.run(simple_cmd, check=True)
            except subprocess.CalledProcessError:
                print("备用方法也失败，回退到基本合并方法")
                return np.concatenate(audio_segments)
        
        # 读取合并后的音频
        merged_audio, _ = sf.read(output_file)
        
        # 如果是临时文件，删除它
        if output_file.startswith(tempfile.gettempdir()):
            os.unlink(output_file)
        
        return merged_audio

def reader_thread(pipe, queue):
    """读取管道中的数据并放入队列
       参数:
           pipe: 要读取的管道 (subprocess.Popen.stdout 或 subprocess.Popen.stderr)
           queue: 用于存储读取到的数据的队列 (queue.Queue)
    """
    try:
        with pipe:  # 确保管道在使用完毕后被关闭
            for line in iter(pipe.readline, ''):  # 逐行读取管道中的数据，直到遇到空字符串（表示管道结束）
                queue.put(line)  # 将读取到的每一行数据放入队列
    except Exception as e:  # 捕获可能出现的异常
        queue.put(e)  # 将异常对象也放入队列，以便主线程处理

<<<<<<< HEAD
def get_audio_duration(file_path):
    """使用 ffprobe 获取音频文件时长（秒）
       参数:
           file_path: 音频文件的路径
       返回值:
           音频文件的时长（秒），浮点数
    """
    result = subprocess.run(
        ["ffprobe", "-v", "error",  # 设置 ffprobe 的日志级别为 error，只显示错误信息
         "-show_entries", "format=duration",  # 指定 ffprobe 输出格式信息中的时长
         "-of", "default=noprint_wrappers=1:nokey=1",  # 设置输出格式，不显示额外的信息
         file_path],  # 要获取时长的音频文件路径
        capture_output=True,  # 捕获 ffprobe 的标准输出和标准错误
        text=True  # 将输出解码为文本
    )
    return float(result.stdout)  # 将 ffprobe 输出的时长字符串转换为浮点数并返回

def merge_audio_with_ffmpeg_google(audio_segments, sample_rate=16000, output_file=None, crossfade_duration=0.1):
    """使用FFmpeg合并音频片段，支持高级音频处理，使用 afade 滤镜"""
=======

def get_audio_duration(file_path):
    """获取音频文件的时长（秒）"""
    try:
        cmd = ["ffprobe", "-v", "error", "-show_entries", "format=duration", 
               "-of", "default=noprint_wrappers=1:nokey=1", file_path]
        result = subprocess.run(cmd, stdout=subprocess.PIPE, stderr=subprocess.PIPE, text=True)
        duration = float(result.stdout.strip())
        return duration
    except Exception as e:
        print(f"获取音频时长失败: {e}")
        return 0

def merge_audio_with_ffmpeg_google(audio_segments, sample_rate=16000, output_file=None, crossfade_duration=0.1):
    """使用FFmpeg合并音频片段，使用改进的方法实现平滑过渡"""
>>>>>>> bd9803f9

    try:
        subprocess.run(["ffmpeg", "-version"], stdout=subprocess.PIPE, stderr=subprocess.PIPE, check=True)
    except (subprocess.CalledProcessError, FileNotFoundError):
        print("警告: ffmpeg未安装或无法运行")
        print("回退到基本合并方法...")
        return np.concatenate(audio_segments)

    if output_file is None:
        with tempfile.NamedTemporaryFile(suffix='.wav', delete=False) as temp_output:
            output_file = temp_output.name

    with tempfile.TemporaryDirectory() as temp_dir:
<<<<<<< HEAD
        print(f"Temporary directory: {temp_dir}")
        segment_files = []

        for i, segment in enumerate(audio_segments):
            segment_file = os.path.join(temp_dir, f"segment_{i}.wav")
=======
        print(f"临时目录: {temp_dir}")
        segment_files = []
        normalized_files = []

        # 第一步：保存音频片段并进行音量标准化
        for i, segment in enumerate(audio_segments):
            segment_file = os.path.join(temp_dir, f"segment_{i}.wav")
            normalized_file = os.path.join(temp_dir, f"normalized_{i}.wav")
            
>>>>>>> bd9803f9
            # 显式转换为 int16 (如果输入是 float 类型)
            if segment.dtype.kind == 'f':
                segment = (segment * 32767).astype(np.int16)
            sf.write(segment_file, segment, sample_rate, 'PCM_16')
            segment_files.append(segment_file)
<<<<<<< HEAD

            # 调试：检查写入的音频是否正确
            test_audio, test_sr = sf.read(segment_file)
            print(f"Segment {i}: Sample rate = {test_sr}, Shape = {test_audio.shape}, Data type = {test_audio.dtype}, Max value = {np.max(np.abs(test_audio))}")
=======
            
            # 检查生成的文件
            if not os.path.exists(segment_file) or os.path.getsize(segment_file) == 0:
                print(f"警告: 片段 {i} 文件创建失败或为空")
                continue
                
            # 对每个片段进行音量标准化和动态范围压缩
            try:
                normalize_cmd = [
                    "ffmpeg", "-y", "-i", segment_file,
                    "-af", "loudnorm=I=-16:TP=-1.5:LRA=11:print_format=summary,acompressor=threshold=-20dB:ratio=3:attack=150:release=1000",
                    "-c:a", "pcm_s16le", "-ar", str(sample_rate), normalized_file
                ]
                subprocess.run(normalize_cmd, check=True, stdout=subprocess.PIPE, stderr=subprocess.PIPE)
                
                if os.path.exists(normalized_file) and os.path.getsize(normalized_file) > 0:
                    normalized_files.append(normalized_file)
                    print(f"片段 {i}: 音量标准化成功，时长: {get_audio_duration(normalized_file):.2f}秒")
                else:
                    print(f"警告: 片段 {i} 音量标准化失败，使用原始片段")
                    normalized_files.append(segment_file)
            except Exception as e:
                print(f"片段 {i} 音量标准化失败: {e}，使用原始片段")
                normalized_files.append(segment_file)
        
        # 如果没有有效的音频片段，返回空数组
        if not normalized_files:
            print("没有有效的音频片段，返回空音频")
            return np.zeros(0, dtype=np.float32)
>>>>>>> bd9803f9

        original_dir = os.getcwd()
        os.chdir(temp_dir)

        try:
<<<<<<< HEAD
            filelist_path = "filelist.txt"
            with open(filelist_path, "w") as f:
                for file in segment_files:
                    f.write(f"file '{os.path.basename(file)}'\n")

            command = [
                "ffmpeg",
                "-f", "concat",
                "-safe", "0",
                "-i", filelist_path,
                "-c:a", "pcm_s16le",
                "-y",
                output_file,
            ]

            # 构建 afade 滤镜链 - 最终修正版
            filter_string = "[0:a]"
            cumulative_duration = 0

            for i in range(len(segment_files)):
                duration = get_audio_duration(segment_files[i])
                print(f"Segment {i}: duration = {duration}, cumulative_duration = {cumulative_duration}")

                # 淡出 (除了最后一个片段)
                if i < len(segment_files) - 1:
                    filter_string += f"afade=t=out:st={cumulative_duration + duration - crossfade_duration}:d={crossfade_duration},"

                # 淡入 (除了第一个片段)
                if i > 0:
                    filter_string += f"afade=t=in:st={cumulative_duration - crossfade_duration}:d={crossfade_duration},"

                cumulative_duration += duration

            # 去掉最后一个逗号
            filter_string = filter_string.rstrip(',')

            command.insert(-1, "-filter_complex")
            command.insert(-1, filter_string)

            print(f"Running command: {' '.join(command)}")

            process = subprocess.Popen(command, stdout=subprocess.PIPE, stderr=subprocess.PIPE, text=True)

            stdout_queue = queue.Queue()
            stderr_queue = queue.Queue()
            stdout_thread = threading.Thread(target=reader_thread, args=(process.stdout, stdout_queue))
            stderr_thread = threading.Thread(target=reader_thread, args=(process.stderr, stderr_queue))
            stdout_thread.start()
            stderr_thread.start()

            try:
                process.wait(timeout=600)
            except subprocess.TimeoutExpired:
                process.kill()
                print("FFmpeg process timed out!")
                os.chdir(original_dir)
                return np.concatenate(audio_segments)

            stdout_lines = []
            stderr_lines = []
            while not stdout_queue.empty():
                item = stdout_queue.get()
                if isinstance(item, Exception):
                    raise item
                stdout_lines.append(item)
            while not stderr_queue.empty():
                item = stderr_queue.get()
                if isinstance(item, Exception):
                    raise item
                stderr_lines.append(item)

            stdout = "".join(stdout_lines)
            stderr = "".join(stderr_lines)

            print(f"FFmpeg stdout: {stdout}")
            print(f"FFmpeg stderr: {stderr}")
            return_code = process.returncode
            if return_code != 0:
                raise subprocess.CalledProcessError(return_code, process.args, stderr=stderr, output=stdout)
        except (subprocess.CalledProcessError, FileNotFoundError) as e:
            print(f"FFmpeg 合并失败: {e}")
            print("回退到基本合并方法...")
            os.chdir(original_dir)
            return np.concatenate(audio_segments)

        finally:
            os.chdir(original_dir)

        try:
            merged_audio, _ = sf.read(output_file)
            if output_file.startswith(tempfile.gettempdir()):
                os.unlink(output_file)
            return merged_audio
        except Exception as e:
            print(f"读取合并音频失败: {e}")
            print("回退到基本合并方法")
=======
            # 如果只有一个片段，直接复制
            if len(normalized_files) == 1:
                shutil.copy(normalized_files[0], output_file)
                merged_audio, _ = sf.read(output_file)
                os.chdir(original_dir)
                return merged_audio
            
            # 创建concat文件
            concat_file = os.path.join(temp_dir, "concat.txt")
            with open(concat_file, "w") as f:
                for file in normalized_files:
                    f.write(f"file '{os.path.basename(file)}'\n")
            
            # 使用concat滤镜一次性合并所有片段
            filter_complex = ""
            
            # 为每个片段添加淡入淡出效果
            for i, file in enumerate(normalized_files):
                # 获取当前片段的时长
                duration = get_audio_duration(file)
                
                if duration == 0:
                    print(f"警告: 片段 {i} 时长为0，跳过")
                    continue
                
                # 对中间片段使用更长的淡变时间
                if 1 < i < len(normalized_files) - 1:
                    fade_factor = 1.5  # 增加中间片段的淡变因子
                else:
                    fade_factor = 1.0  # 首尾片段使用标准淡变
                
                # 增加淡变时长，但不超过音频长度的1/3
                fade_in = min(crossfade_duration * fade_factor, duration/3)
                fade_out = min(crossfade_duration * fade_factor, duration/3)
                
                # 添加淡入淡出效果，使用exp曲线（FFmpeg支持的曲线）
                filter_complex += f"[{i}:a]afade=t=in:st=0:d={fade_in}:curve=exp,afade=t=out:st={duration-fade_out}:d={fade_out}:curve=exp[a{i}];"
            
            # 使用concat滤镜合并所有片段
            for i in range(len(normalized_files)):
                if get_audio_duration(normalized_files[i]) > 0:
                    filter_complex += f"[a{i}]"
            
            filter_complex += f"concat=n={len(normalized_files)}:v=0:a=1[aout]"
            
            # 构建FFmpeg命令
            concat_cmd = ["ffmpeg", "-y"]
            
            # 添加所有输入文件
            for file in normalized_files:
                concat_cmd.extend(["-i", file])
            
            # 添加滤镜复杂图和输出映射
            concat_cmd.extend([
                "-filter_complex", filter_complex,
                "-map", "[aout]",
                # 添加最终的音频处理
                "-af", "loudnorm=I=-16:TP=-1.5:LRA=11,acompressor=threshold=-16dB:ratio=2:attack=200:release=1000,highpass=f=50:width_type=h:width=100",
                "-c:a", "pcm_s16le",
                "-ar", str(sample_rate),
                output_file
            ])
            
            print(f"使用一体化合并方法...")
            try:
                subprocess.run(concat_cmd, check=True, stdout=subprocess.PIPE, stderr=subprocess.PIPE)
                print(f"一体化合并成功，输出文件: {output_file}")
            except Exception as e:
                print(f"一体化合并失败: {e}，尝试备用方法")
                
                # 备用方法：使用acrossfade滤镜逐对合并
                current_output = "temp_0.wav"
                shutil.copy(normalized_files[0], current_output)
                
                # 设置基础交叉淡变时长
                base_crossfade = crossfade_duration
                
                for i in range(1, len(normalized_files)):
                    next_output = f"temp_{i}.wav"
                    
                    # 计算交叉淡变的持续时间
                    duration1 = get_audio_duration(current_output)
                    duration2 = get_audio_duration(normalized_files[i])
                    
                    if duration1 == 0 or duration2 == 0:
                        print(f"警告: 片段 {i-1} 或 {i} 时长为0，跳过合并")
                        continue
                    
                    # 对中间片段使用更长的淡变时间
                    if 1 < i < len(normalized_files) - 1:
                        adaptive_crossfade = base_crossfade * 1.5  # 中间片段使用更长的淡变
                    else:
                        adaptive_crossfade = base_crossfade
                    
                    # 确保淡变时长合理，不超过音频长度的1/4
                    actual_crossfade = min(adaptive_crossfade, duration1/4, duration2/4)
                    
                    # 使用acrossfade滤镜合并当前输出和下一个片段
                    # 使用FFmpeg支持的交叉淡变曲线(exp)
                    acrossfade_cmd = [
                        "ffmpeg",
                        "-i", current_output,
                        "-i", normalized_files[i],
                        "-filter_complex", f"[0:a][1:a]acrossfade=d={actual_crossfade}:c1=exp:c2=exp[out]",
                        "-map", "[out]",
                        "-c:a", "pcm_s16le",
                        "-ar", str(sample_rate),
                        "-y",
                        next_output
                    ]
                    
                    print(f"合并片段 {i-1} 和 {i}: 交叉淡变时长 = {actual_crossfade:.3f}秒")
                    try:
                        result = subprocess.run(acrossfade_cmd, check=True, stdout=subprocess.PIPE, stderr=subprocess.PIPE)
                        
                        # 验证输出文件
                        if os.path.exists(next_output) and os.path.getsize(next_output) > 0:
                            # 更新当前输出为新生成的文件
                            current_output = next_output
                            print(f"片段 {i-1} 和 {i} 合并成功，合并后时长: {get_audio_duration(current_output):.2f}秒")
                        else:
                            print(f"警告: 片段 {i-1} 和 {i} 合并失败，输出文件无效")
                            # 保持当前输出不变
                    except subprocess.CalledProcessError as e:
                        print(f"合并片段 {i-1} 和 {i} 失败: {e}")
                        # 保持当前输出不变
                
                # 复制最终结果到输出文件
                if os.path.exists(current_output) and os.path.getsize(current_output) > 0:
                    shutil.copy(current_output, output_file)
                    print(f"备用方法合并成功，输出文件: {output_file}")
                else:
                    print(f"警告: 备用方法合并失败，尝试基本合并")
                    # 如果备用方法也失败，使用基本合并
                    basic_merged = np.concatenate([sf.read(f)[0] for f in normalized_files])
                    sf.write(output_file, basic_merged, sample_rate, 'PCM_16')
            
            # 读取合并后的音频
            if os.path.exists(output_file) and os.path.getsize(output_file) > 0:
                merged_audio, _ = sf.read(output_file)
                print(f"最终音频时长: {len(merged_audio)/sample_rate:.2f}秒")
            else:
                print("警告: 最终输出文件无效，返回基本合并结果")
                merged_audio = np.concatenate(audio_segments)
            
            os.chdir(original_dir)
            return merged_audio
            
        except Exception as e:
            print(f"音频合并过程中发生错误: {e}")
            os.chdir(original_dir)
            print("回退到基本合并方法...")
>>>>>>> bd9803f9
            return np.concatenate(audio_segments)

def main():
    args = get_args()
    url = f"{args.server_addr}:{args.server_port}"

    # 创建 gRPC 客户端
    triton_client = grpcclient.InferenceServerClient(url=url, verbose=False)
    
    # 加载参考音频
    waveform, sample_rate = load_audio(args.reference_audio, target_sample_rate=16000)
    
    # 打印目标文本长度信息
    print(f"目标文本长度: {len(args.target_text)} 字符")
    print(f"目标文本: {args.target_text}")
    
    # 估计目标音频时长
    expected_duration = len(args.target_text) / 4.5  # 中文的粗略估计
    print(f"预期音频时长: {expected_duration:.2f} 秒")
    
    # 发送请求并计时
    start_time = time.time()
    
    try:
        if args.use_chunking and len(args.target_text) > args.chunk_size:
            print(f"文本长度超过 {args.chunk_size} 字符，启用分块处理")
            
            # 根据处理模式自动设置重叠和修剪参数
            if args.processing_mode == "balanced" and args.overlap_chars == 0:
                args.overlap_chars = 5  # 平衡模式默认使用5字符重叠
                print(f"平衡模式: 自动设置重叠字符数为 {args.overlap_chars}")
            
            if args.processing_mode != "no-overlap" and args.overlap_chars > 0 and not args.trim_overlap:
                args.trim_overlap = True
                print(f"自动启用重叠修剪以提高音频质量")
            
            # Use the splitting function with overlap if specified
            # 根据选择的分割方法分割文本
            print(f"使用 {args.split_method} 方法进行文本分割")
            if args.split_method == "spacy":
                chunks = split_text_with_spacy(args.target_text, args.chunk_size, args.overlap_chars)
            elif args.split_method == "transformers":
                chunks = split_text_with_transformers(args.target_text, args.chunk_size, args.overlap_chars)
            elif args.split_method == "hybrid":
                chunks = split_text_hybrid(args.target_text, args.chunk_size, args.overlap_chars)
            elif args.split_method == "nature":
                chunks = split_text_with_nature(args.target_text, args.chunk_size, args.overlap_chars)
            else:
                if args.overlap_chars > 0:
                    chunks = split_text_with_overlap(args.target_text, args.chunk_size, args.overlap_chars)
                    print(f"使用 {args.overlap_chars} 字符的重叠进行分块")
                else:
                    chunks = split_text_by_sentence(args.target_text, args.chunk_size)
            
            print(f"将文本分为 {len(chunks)} 个块进行处理")
            for i, chunk in enumerate(chunks):
                print(f"块 {i+1}: 长度={len(chunk)}, 内容={chunk}")
            
            # 使用新的处理函数处理块
            audio, chunk_durations = process_chunks_with_overlap_trimming(triton_client, args, waveform, sample_rate, chunks)
            
        else:
            # 处理整个文本
            audio = process_text_chunk(triton_client, args, waveform, sample_rate, args.target_text)
            chunk_durations = [expected_duration]
        
        end_time = time.time()
        processing_time = end_time - start_time
        
        # 保存音频输出
        output_dir = os.path.dirname(args.output_file)
        if output_dir and not os.path.exists(output_dir):
            os.makedirs(output_dir)
            
        sf.write(args.output_file, audio, 16000, "PCM_16")
        
        # 计算实际音频时长
        audio_duration = len(audio) / 16000
        
        print(f"成功! 音频已保存到 {args.output_file}")
        print(f"处理时间: {processing_time:.2f} 秒")
        print(f"音频时长: {audio_duration:.2f} 秒")
        print(f"预期时长: {expected_duration:.2f} 秒")
        print(f"比例: {audio_duration/expected_duration:.2f}")
        
        # 添加重叠修剪提示
        if args.use_chunking and args.overlap_chars > 0:
            if args.trim_overlap:
                print(f"已应用重叠修剪 (修剪因子: {args.trim_factor})")
                print("如果仍有重叠问题，可尝试增加 --trim-factor 的值 (例如: --trim-factor 1.5)")
            else:
                print("检测到使用了重叠但未启用修剪，如需去除重叠，请添加 --trim-overlap 参数")
        
        # 判断是否有截断
        if not args.use_chunking and audio_duration < expected_duration * 0.8:
            print("警告: 音频时长明显短于预期，可能存在文本截断问题")
            print("建议使用 --use-chunking 参数启用文本分块处理")
        
        # 分析音频质量
        quality_issues = analyze_audio_quality(audio, 16000, chunk_durations)
        if quality_issues:
            print("\n音频质量分析:")
            for issue in quality_issues:
                print(f"- {issue}")
                
    except Exception as e:
        print(f"错误: {e}")
        import traceback
        traceback.print_exc()
        # 确保在出错时不会尝试访问未定义的变量
        print("处理过程中出现错误，未能生成音频。")

if __name__ == "__main__":
    main()<|MERGE_RESOLUTION|>--- conflicted
+++ resolved
@@ -4,10 +4,12 @@
 import os
 import time
 import math
-<<<<<<< HEAD
-=======
 import shutil
->>>>>>> bd9803f9
+import tempfile
+import subprocess
+import threading  # 用于创建线程（实现异步读取 ffmpeg 的输出）
+import queue  # 用于线程间的安全通信（存储 ffmpeg 的输出）
+import math
 import tempfile
 import subprocess
 import threading  # 用于创建线程（实现异步读取 ffmpeg 的输出）
@@ -31,6 +33,14 @@
     )
 
     parser.add_argument(
+        "--split-method",
+        type=str,
+        choices=["basic", "spacy", "transformers", "hybrid", "nature"],
+        default="basic",
+        help="文本分割方法: basic (基于标点), spacy (基于NLP), transformers (基于BERT), hybrid (混合方法), nature (自然语句分割)",
+    )
+
+    parser.add_argument(
         "--server-addr",
         type=str,
         default="localhost",
@@ -140,6 +150,23 @@
         help="Processing mode: balanced (best quality), complete (minimal trimming), no-overlap (no repetition)",
     )
     
+    
+    # 添加音频合并方法选择
+    parser.add_argument(
+        "--merge-method",
+        type=str,
+        choices=["basic", "pydub", "ffmpeg"],
+        default="basic",
+        help="Audio merging method: basic (numpy), pydub (crossfade), ffmpeg (professional)",
+    )
+    
+    # 添加交叉淡入淡出参数
+    parser.add_argument(
+        "--crossfade-duration",
+        type=float,
+        default=0.05,
+        help="Crossfade duration in seconds for audio merging (pydub/ffmpeg only)",
+    )
     
     # 添加音频合并方法选择
     parser.add_argument(
@@ -814,6 +841,661 @@
     
     return chunks
 
+def split_text_with_nature(text, max_chunk_size=70, overlap_chars=0):
+    """
+    按照自然语句分割文本，避免文字重叠和过度分割
+    
+    参数:
+        text: 要分割的文本
+        max_chunk_size: 每个块的最大字符数
+        overlap_chars: 重叠字符数（此参数仅为兼容接口，实际不使用）
+    
+    返回:
+        分割后的文本块列表
+    """
+    # 步骤1: 预处理文本，去除空白和空行
+    text = text.replace('\n', ' ')
+    orig_text_trimmed = "\n".join([line.strip() for line in text.strip().split("\n") if line.strip()])
+    
+    # 如果处理后的文本长度小于最大块大小，直接返回
+    if len(orig_text_trimmed) <= max_chunk_size:
+        return [orig_text_trimmed]
+    
+    # 定义句子结束的标点符号（主要分割点）
+    primary_breaks = ['。', '！', '？', '；', '.', '!', '?', ';', '…', '"', "'", '）', '】', '》', '」', '』', '〕', '〉', '〗', '〞', '〟', '—']
+    # 定义次要分割点
+    secondary_breaks = ['，', ',', '：', ':', '、', '-', '–', '~', '～', '·']
+    # 所有可能的分割点
+    all_breaks = primary_breaks + secondary_breaks
+    
+    # 步骤2: 按照自然语句分割文本
+    chunks = []
+    start_idx = 0
+    current_idx = 0
+    last_break_idx = -1
+    
+    while current_idx < len(orig_text_trimmed):
+        char = orig_text_trimmed[current_idx]
+        
+        # 记录最后一个分割点的位置
+        if char in all_breaks:
+            last_break_idx = current_idx
+        
+        # 当达到最大块大小或接近最大块大小时，尝试在合适的位置分割
+        if current_idx - start_idx >= max_chunk_size - 1:
+            # 检查当前位置是否为分割点
+            if char in all_breaks:
+                chunks.append(orig_text_trimmed[start_idx:current_idx + 1])
+                start_idx = current_idx + 1
+            # 如果不是分割点，回退到上一个分割点
+            elif last_break_idx > start_idx:
+                chunks.append(orig_text_trimmed[start_idx:last_break_idx + 1])
+                start_idx = last_break_idx + 1
+            # 如果没有找到合适的分割点，强制分割
+            else:
+                chunks.append(orig_text_trimmed[start_idx:current_idx])
+                start_idx = current_idx
+        
+        current_idx += 1
+    
+    # 添加最后一个块
+    if start_idx < len(orig_text_trimmed):
+        chunks.append(orig_text_trimmed[start_idx:])
+    
+    # 步骤3: 检查并优化分割结果
+    optimized_chunks = []
+    
+    for i, chunk in enumerate(chunks):
+        # 确保每个块不超过最大长度
+        if len(chunk) > max_chunk_size:
+            # 尝试在分割点处再次分割
+            sub_chunks = []
+            sub_start = 0
+            
+            for j in range(len(chunk)):
+                if j - sub_start >= max_chunk_size - 1:
+                    # 查找合适的分割点
+                    sub_break_idx = -1
+                    for k in range(j, sub_start, -1):
+                        if chunk[k] in all_breaks:
+                            sub_break_idx = k
+                            break
+                    
+                    if sub_break_idx > sub_start:
+                        sub_chunks.append(chunk[sub_start:sub_break_idx + 1])
+                        sub_start = sub_break_idx + 1
+                    else:
+                        # 强制分割
+                        sub_chunks.append(chunk[sub_start:j])
+                        sub_start = j
+            
+            # 添加最后一个子块
+            if sub_start < len(chunk):
+                sub_chunks.append(chunk[sub_start:])
+            
+            optimized_chunks.extend(sub_chunks)
+        else:
+            optimized_chunks.append(chunk)
+    
+    # 步骤4: 检查相邻块是否可以合并
+    final_chunks = []
+    i = 0
+    
+    while i < len(optimized_chunks):
+        current = optimized_chunks[i]
+        
+        # 如果不是最后一个块，且当前块和下一个块合并后不超过最大长度
+        if i < len(optimized_chunks) - 1:
+            next_chunk = optimized_chunks[i + 1]
+            combined_length = len(current) + len(next_chunk)
+            
+            if combined_length <= max_chunk_size:
+                final_chunks.append(current + next_chunk)
+                i += 2  # 跳过下一个块
+                continue
+        
+        # 如果不能合并，直接添加当前块
+        final_chunks.append(current)
+        i += 1
+    
+    # 步骤5: 检查并去除重叠内容
+    result_chunks = []
+    processed_text = ""
+    
+    for chunk in final_chunks:
+        # 检查当前块是否与已处理文本有重叠
+        if processed_text and chunk in processed_text:
+            # 完全重叠，跳过
+            continue
+        elif processed_text:
+            # 查找部分重叠
+            overlap_start = -1
+            for i in range(1, min(len(processed_text), len(chunk)) + 1):
+                if processed_text[-i:] == chunk[:i]:
+                    overlap_start = i
+            
+            if overlap_start > 0:
+                # 去除重叠部分
+                chunk = chunk[overlap_start:]
+        
+        # 确保块不为空且不超过最大长度
+        if chunk and len(chunk) <= max_chunk_size:
+            result_chunks.append(chunk)
+            processed_text += chunk
+    
+    return result_chunks
+
+def split_text_with_spacy(text, max_chunk_size=60, overlap_chars=0):
+    """使用spaCy进行更智能的文本分割"""
+    try:
+        # 加载中文模型
+        import spacy
+        nlp = spacy.load("zh_core_web_sm")
+    except (ImportError, OSError):
+        print("警告: spaCy或中文模型未安装，尝试安装...")
+        import subprocess
+        try:
+            subprocess.run(["pip", "install", "spacy"], check=True)
+            subprocess.run(["python", "-m", "spacy", "download", "zh_core_web_sm"], check=True)
+            nlp = spacy.load("zh_core_web_sm")
+        except Exception as e:
+            print(f"安装spaCy失败: {e}")
+            print("回退到基本分割方法")
+            return split_text_with_overlap(text, max_chunk_size, overlap_chars)
+    
+    # 使用spaCy处理文本
+    doc = nlp(text)
+    
+    # 按句子分割
+    sentences = list(doc.sents)
+    
+    # 组合句子成块，确保不超过最大长度
+    chunks = []
+    current_chunk = ""
+    
+    for sent in sentences:
+        sent_text = sent.text.strip()
+        if not sent_text:
+            continue
+            
+        # 如果当前句子加上当前块会超过最大长度，则保存当前块并开始新块
+        if len(current_chunk) + len(sent_text) > max_chunk_size and current_chunk:
+            chunks.append(current_chunk)
+            current_chunk = sent_text
+        else:
+            current_chunk += sent_text
+    
+    # 添加最后一个块
+    if current_chunk:
+        chunks.append(current_chunk)
+    
+    # 如果需要重叠，添加重叠部分
+    if overlap_chars > 0 and len(chunks) > 1:
+        overlapped_chunks = []
+        for i in range(len(chunks)):
+            if i == 0:
+                overlapped_chunks.append(chunks[i])
+            else:
+                prev_end = chunks[i-1][-overlap_chars:] if len(chunks[i-1]) >= overlap_chars else chunks[i-1]
+                overlapped_chunks.append(prev_end + chunks[i])
+        return overlapped_chunks
+    
+    return chunks
+def split_text_with_transformers(text, max_chunk_size=60, overlap_chars=0):
+    """使用Transformers进行文本分割，同时保留原始文本不被替换为[UNK]"""
+    try:
+        from transformers import AutoTokenizer
+        import re
+        # 加载预训练的中文分词模型
+        tokenizer = AutoTokenizer.from_pretrained("bert-base-chinese")
+    except ImportError:
+        print("警告: transformers库未安装，尝试安装...")
+        import subprocess
+        try:
+            subprocess.run(["pip", "install", "transformers"], check=True)
+            from transformers import AutoTokenizer
+            import re
+            tokenizer = AutoTokenizer.from_pretrained("bert-base-chinese")
+        except Exception as e:
+            print(f"安装transformers失败: {e}")
+            print("回退到基本分割方法")
+            return split_text_with_overlap(text, max_chunk_size, overlap_chars)
+    
+    # 预处理：找出所有可能被识别为[UNK]的特殊术语
+    # 使用正则表达式找出英文单词、数字和特殊符号，包括连续的单词
+    special_terms_pattern = r'[a-zA-Z0-9_\-+.]+(?:\s+[a-zA-Z0-9_\-+.]+)*'
+    special_terms = re.findall(special_terms_pattern, text)
+    
+    # 创建一个映射，记录每个特殊术语在文本中的位置
+    term_positions = {}
+    for term in special_terms:
+        start = 0
+        while True:
+            pos = text.find(term, start)
+            if pos == -1:
+                break
+            # 记录术语的起始位置和结束位置
+            term_positions[(pos, pos + len(term))] = term
+            start = pos + 1
+    
+    # 使用transformer的tokenizer进行分词
+    encoded = tokenizer.encode(text, add_special_tokens=False)
+    tokens = tokenizer.convert_ids_to_tokens(encoded)
+    
+    # 重建文本并按最大长度分块
+    chunks = []
+    current_chunk_tokens = []
+    current_chunk_text = ""
+    token_positions = []  # 记录每个token在原始文本中的位置
+    
+    # 跟踪当前处理的文本位置
+    current_pos = 0
+    for token in tokens:
+        # 如果是[UNK]，尝试从原始文本中恢复
+        if token == "[UNK]":
+            # 查找当前位置附近的特殊术语
+            found_term = False
+            for (start, end), term in term_positions.items():
+                if start <= current_pos < end:
+                    # 找到匹配的术语
+                    token_text = term
+                    token_len = len(term)
+                    found_term = True
+                    break
+            
+            if not found_term:
+                # 如果没找到匹配的术语，保留[UNK]
+                token_text = "[UNK]"
+                token_len = 1
+        else:
+            # 正常token，去除##前缀
+            token_text = token.replace("##", "")
+            token_len = len(token_text)
+        
+        # 记录token位置
+        token_positions.append((current_pos, current_pos + token_len))
+        current_pos += token_len
+        
+        # 如果当前块加上新token会超过最大长度，保存当前块并开始新块
+        if len(current_chunk_tokens) + 1 > max_chunk_size and current_chunk_tokens:
+            # 查找合适的断句点
+            break_points = ['.', '。', '!', '！', '?', '？', ';', '；', ',', '，']
+            found_break = False
+            
+            # 从后向前查找断句点
+            for i in range(len(current_chunk_text)-1, max(0, len(current_chunk_text)-10), -1):
+                if current_chunk_text[i] in break_points:
+                    # 找到断句点，分割文本
+                    chunk_end_pos = token_positions[len(current_chunk_tokens)-1][1]
+                    chunk_text = text[:chunk_end_pos]
+                    chunks.append(chunk_text)
+                    
+                    # 更新文本和位置信息
+                    text = text[chunk_end_pos:]
+                    
+                    # 更新term_positions
+                    new_term_positions = {}
+                    for (start, end), term in term_positions.items():
+                        if start >= chunk_end_pos:
+                            new_term_positions[(start - chunk_end_pos, end - chunk_end_pos)] = term
+                    term_positions = new_term_positions
+                    
+                    # 重置当前块
+                    current_chunk_tokens = []
+                    current_chunk_text = ""
+                    token_positions = []
+                    current_pos = 0
+                    
+                    # 重新进行分词
+                    encoded = tokenizer.encode(text, add_special_tokens=False)
+                    tokens = tokenizer.convert_ids_to_tokens(encoded)
+                    
+                    found_break = True
+                    break
+            
+            # 如果没找到合适的断句点，直接截断
+            if not found_break:
+                chunk_end_pos = token_positions[len(current_chunk_tokens)-1][1]
+                chunk_text = text[:chunk_end_pos]
+                chunks.append(chunk_text)
+                
+                # 更新文本和位置信息
+                text = text[chunk_end_pos:]
+                
+                # 更新term_positions
+                new_term_positions = {}
+                for (start, end), term in term_positions.items():
+                    if start >= chunk_end_pos:
+                        new_term_positions[(start - chunk_end_pos, end - chunk_end_pos)] = term
+                term_positions = new_term_positions
+                
+                # 重置当前块
+                current_chunk_tokens = []
+                current_chunk_text = ""
+                token_positions = []
+                current_pos = 0
+                
+                # 重新进行分词
+                encoded = tokenizer.encode(text, add_special_tokens=False)
+                tokens = tokenizer.convert_ids_to_tokens(encoded)
+                
+                # 如果文本已经处理完，跳出循环
+                if not text:
+                    break
+        
+        # 添加当前token到chunk
+        current_chunk_tokens.append(token)
+        current_chunk_text += token_text
+    
+    # 添加最后一个块
+    if text:
+        chunks.append(text)
+    
+    # 处理重叠
+    if overlap_chars > 0 and len(chunks) > 1:
+        overlapped_chunks = []
+        for i in range(len(chunks)):
+            if i == 0:
+                overlapped_chunks.append(chunks[i])
+            else:
+                prev_end = chunks[i-1][-overlap_chars:] if len(chunks[i-1]) >= overlap_chars else chunks[i-1]
+                overlapped_chunks.append(prev_end + chunks[i])
+        return overlapped_chunks
+    
+    return chunks
+def split_text_with_transformers_backup(text, max_chunk_size=60, overlap_chars=0):
+    """使用Transformers进行文本分割，同时保留原始文本不被替换为[UNK]"""
+    try:
+        from transformers import AutoTokenizer
+        import re
+        # 加载预训练的中文分词模型
+        tokenizer = AutoTokenizer.from_pretrained("bert-base-chinese")
+    except ImportError:
+        print("警告: transformers库未安装，尝试安装...")
+        import subprocess
+        try:
+            subprocess.run(["pip", "install", "transformers"], check=True)
+            from transformers import AutoTokenizer
+            import re
+            tokenizer = AutoTokenizer.from_pretrained("bert-base-chinese")
+        except Exception as e:
+            print(f"安装transformers失败: {e}")
+            print("回退到基本分割方法")
+            return split_text_with_overlap(text, max_chunk_size, overlap_chars)
+    
+    # 预处理：标记可能被识别为[UNK]的英文单词和专业术语
+    # 使用正则表达式找出英文单词和数字
+    special_terms = re.findall(r'[a-zA-Z0-9]+', text)
+    term_positions = {}
+    
+    # 记录每个特殊术语在文本中的位置
+    for term in special_terms:
+        start = 0
+        while True:
+            pos = text.find(term, start)
+            if pos == -1:
+                break
+            # 修改这里：将键值对改为 pos -> (end_pos, term)
+            term_positions[pos] = (pos + len(term), term)
+            start = pos + 1
+    
+    # 使用基本分割方法先获取初步的块
+    basic_chunks = split_text_by_sentence(text, max_chunk_size)
+    
+    # 处理每个块，确保英文单词和数字不被替换为[UNK]
+    processed_chunks = []
+    for chunk in basic_chunks:
+        # 检查这个块中是否有特殊术语
+        chunk_terms = {}
+        # 修改这里：正确处理term_positions的键值对
+        for pos, (end_pos, term) in term_positions.items():
+            # 找出在当前块范围内的术语
+            chunk_start = text.find(chunk)
+            chunk_end = chunk_start + len(chunk)
+            if chunk_start <= pos < chunk_end:
+                relative_start = pos - chunk_start
+                chunk_terms[relative_start] = term
+        
+        # 使用tokenizer处理，但保留特殊术语
+        tokens = tokenizer.tokenize(chunk)
+        reconstructed = ""
+        pos = 0
+        
+        for token in tokens:
+            if token == "[UNK]" and pos in chunk_terms:
+                # 使用原始术语替换[UNK]
+                reconstructed += chunk_terms[pos]
+                pos += len(chunk_terms[pos])
+            else:
+                # 正常添加token
+                token_text = token.replace("##", "")
+                reconstructed += token_text
+                pos += len(token_text)
+        
+        processed_chunks.append(reconstructed)
+    
+    # 处理重叠
+    if overlap_chars > 0 and len(processed_chunks) > 1:
+        overlapped_chunks = []
+        for i in range(len(processed_chunks)):
+            if i == 0:
+                overlapped_chunks.append(processed_chunks[i])
+            else:
+                prev_end = processed_chunks[i-1][-overlap_chars:] if len(processed_chunks[i-1]) >= overlap_chars else processed_chunks[i-1]
+                overlapped_chunks.append(prev_end + processed_chunks[i])
+        return overlapped_chunks
+    
+    return processed_chunks
+
+def split_text_with_transformers_orig(text, max_chunk_size=60, overlap_chars=0):
+    """使用Transformers进行文本分割"""
+    try:
+        from transformers import AutoTokenizer
+        import re
+        # 加载预训练的中文分词模型
+        tokenizer = AutoTokenizer.from_pretrained("bert-base-chinese")
+    except ImportError:
+        print("警告: transformers库未安装，尝试安装...")
+        import subprocess
+        try:
+            subprocess.run(["pip", "install", "transformers"], check=True)
+            from transformers import AutoTokenizer
+            import re
+            tokenizer = AutoTokenizer.from_pretrained("bert-base-chinese")
+        except Exception as e:
+            print(f"安装transformers失败: {e}")
+            print("回退到基本分割方法")
+            return split_text_with_overlap(text, max_chunk_size, overlap_chars)
+    
+    # 预处理：标记可能被识别为[UNK]的英文单词和专业术语
+    # 使用正则表达式找出英文单词和数字
+    special_terms = re.findall(r'[a-zA-Z0-9]+', text)
+    term_positions = {}
+    
+    # 记录每个特殊术语在文本中的位置
+    for term in special_terms:
+        start = 0
+        while True:
+            pos = text.find(term, start)
+            if pos == -1:
+                break
+            term_positions[pos] = (pos + len(term), term)
+            start = pos + 1
+    
+    # 使用tokenizer分词，但保留原始文本信息
+    tokens = tokenizer.tokenize(text)
+    token_text_map = []  # 存储token与原始文本的映射
+    
+    
+    # 重建文本并按最大长度分块
+    chunks = []
+    current_chunk = ""
+    current_tokens = []
+    
+    for token in tokens:
+        if len(current_tokens) + 1 > max_chunk_size:
+            # 查找合适的断句点
+            break_points = ['.', '。', '!', '！', '?', '？', ';', '；', ',', '，']
+            found_break = False
+            
+            # 从后向前查找断句点
+            for i in range(len(current_chunk)-1, max(0, len(current_chunk)-10), -1):
+                if current_chunk[i] in break_points:
+                    chunks.append(current_chunk[:i+1])
+                    current_chunk = current_chunk[i+1:]
+                    current_tokens = tokenizer.tokenize(current_chunk)
+                    found_break = True
+                    break
+            
+            # 如果没找到合适的断句点，直接截断
+            if not found_break:
+                chunks.append(current_chunk)
+                current_chunk = ""
+                current_tokens = []
+        
+        # 添加当前token到chunk，处理[UNK]标记
+        if token == "[UNK]":
+            # 尝试从原始文本中恢复
+            pos = len(current_chunk)
+            if pos in term_positions:
+                _, term = term_positions[pos]
+                current_chunk += term
+            else:
+                # 如果无法恢复，保留[UNK]
+                current_chunk += token
+        else:
+            current_chunk += token.replace("##", "")
+        
+        current_tokens.append(token)
+    
+    # 添加最后一个块
+    if current_chunk:
+        chunks.append(current_chunk)
+    
+    # 处理重叠
+    if overlap_chars > 0 and len(chunks) > 1:
+        overlapped_chunks = []
+        for i in range(len(chunks)):
+            if i == 0:
+                overlapped_chunks.append(chunks[i])
+            else:
+                prev_end = chunks[i-1][-overlap_chars:] if len(chunks[i-1]) >= overlap_chars else chunks[i-1]
+                overlapped_chunks.append(prev_end + chunks[i])
+        return overlapped_chunks
+    
+    return chunks
+
+def split_text_hybrid(text, max_chunk_size=60, overlap_chars=0):
+    """混合分割方法：使用spaCy进行句子分割，同时保留原始文本"""
+    try:
+        import spacy
+        import re
+        # 加载中文模型
+        nlp = spacy.load("zh_core_web_sm")
+    except (ImportError, OSError):
+        print("警告: spaCy或中文模型未安装，回退到基本分割方法")
+        return split_text_by_sentence(text, max_chunk_size, overlap_chars)
+    
+    # 预处理：保护英文单词和数字，避免被错误分割
+    # 使用正则表达式找出英文单词和数字
+    special_terms = re.findall(r'[a-zA-Z0-9]+', text)
+    term_positions = {}
+    
+    # 记录每个特殊术语在文本中的位置
+    for term in special_terms:
+        start = 0
+        while True:
+            pos = text.find(term, start)
+            if pos == -1:
+                break
+            term_positions[(pos, pos + len(term))] = term
+            start = pos + 1
+    
+    # 使用spaCy进行句子分割
+    doc = nlp(text)
+    sentences = list(doc.sents)
+    
+    # 组合句子成块，确保不超过最大长度
+    chunks = []
+    current_chunk = ""
+    
+    for sent in sentences:
+        sent_text = sent.text.strip()
+        if not sent_text:
+            continue
+            
+        # 如果当前句子加上当前块会超过最大长度，则保存当前块并开始新块
+        if len(current_chunk) + len(sent_text) > max_chunk_size and current_chunk:
+            chunks.append(current_chunk)
+            current_chunk = sent_text
+        else:
+            current_chunk += sent_text
+    
+    # 添加最后一个块
+    if current_chunk:
+        chunks.append(current_chunk)
+    
+    # 如果需要重叠，添加重叠部分
+    if overlap_chars > 0 and len(chunks) > 1:
+        overlapped_chunks = []
+        for i in range(len(chunks)):
+            if i == 0:
+                overlapped_chunks.append(chunks[i])
+            else:
+                prev_end = chunks[i-1][-overlap_chars:] if len(chunks[i-1]) >= overlap_chars else chunks[i-1]
+                overlapped_chunks.append(prev_end + chunks[i])
+        return overlapped_chunks
+    
+    return chunks
+    
+def split_text_hybrid_orgi(text, max_chunk_size=60, overlap_chars=0):
+    """混合分割方法：使用spaCy进行句子分割，同时保留原始文本"""
+    try:
+        import spacy
+        import re
+        # 加载中文模型
+        nlp = spacy.load("zh_core_web_sm")
+    except (ImportError, OSError):
+        print("警告: spaCy或中文模型未安装，回退到transformers方法")
+        return split_text_with_transformers(text, max_chunk_size, overlap_chars)
+    
+    # 使用spaCy进行句子分割
+    doc = nlp(text)
+    sentences = list(doc.sents)
+    
+    # 组合句子成块，确保不超过最大长度
+    chunks = []
+    current_chunk = ""
+    
+    for sent in sentences:
+        sent_text = sent.text.strip()
+        if not sent_text:
+            continue
+            
+        # 如果当前句子加上当前块会超过最大长度，则保存当前块并开始新块
+        if len(current_chunk) + len(sent_text) > max_chunk_size and current_chunk:
+            chunks.append(current_chunk)
+            current_chunk = sent_text
+        else:
+            current_chunk += sent_text
+    
+    # 添加最后一个块
+    if current_chunk:
+        chunks.append(current_chunk)
+    
+    # 如果需要重叠，添加重叠部分
+    if overlap_chars > 0 and len(chunks) > 1:
+        overlapped_chunks = []
+        for i in range(len(chunks)):
+            if i == 0:
+                overlapped_chunks.append(chunks[i])
+            else:
+                prev_end = chunks[i-1][-overlap_chars:] if len(chunks[i-1]) >= overlap_chars else chunks[i-1]
+                overlapped_chunks.append(prev_end + chunks[i])
+        return overlapped_chunks
+    
+    return chunks
+
 def load_audio(wav_path, target_sample_rate=16000):
     assert target_sample_rate == 16000, "hard coding in server"
     waveform, sample_rate = sf.read(wav_path)
@@ -1069,6 +1751,22 @@
     
     return audio, chunk_durations    
 
+    # 根据选择的合并方法合并所有音频段
+    print(f"使用 {args.merge_method} 方法合并音频片段...")
+    if args.merge_method == "pydub":
+        crossfade_ms = int(args.crossfade_duration * 1000)  # 转换为毫秒
+        audio = merge_audio_with_pydub(audio_segments, sample_rate, crossfade_ms)
+        print(f"使用pydub合并音频，应用 {crossfade_ms}ms 交叉淡入淡出")
+    elif args.merge_method == "ffmpeg":
+        audio = merge_audio_with_ffmpeg_google(audio_segments, sample_rate, None, args.crossfade_duration)
+        print(f"使用FFmpeg合并音频，应用 {args.crossfade_duration}秒 交叉淡入淡出")
+    else:
+        # 基本方法 - 直接连接
+        audio = np.concatenate(audio_segments)
+        print("使用基本方法合并音频（直接连接）")
+    
+    return audio, chunk_durations    
+
 def analyze_audio_quality(audio, sample_rate, chunk_durations):
     """分析生成的音频质量，检测潜在问题"""
     issues = []
@@ -1099,10 +1797,7 @@
         from pydub import AudioSegment
         import io
         import numpy as np
-<<<<<<< HEAD
-=======
         import wave
->>>>>>> bd9803f9
     except ImportError:
         print("警告: pydub库未安装，尝试安装...")
         import subprocess
@@ -1110,10 +1805,7 @@
             subprocess.run(["pip", "install", "pydub"], check=True)
             from pydub import AudioSegment
             import io
-<<<<<<< HEAD
-=======
             import wave
->>>>>>> bd9803f9
         except Exception as e:
             print(f"安装pydub失败: {e}")
             print("回退到基本合并方法")
@@ -1121,20 +1813,12 @@
     
     # 将NumPy数组转换为AudioSegment对象
     pydub_segments = []
-<<<<<<< HEAD
-    for segment in audio_segments:
-=======
     for i, segment in enumerate(audio_segments):
->>>>>>> bd9803f9
         # 将float32转换为16位PCM
         segment_int16 = (segment * 32767).astype(np.int16)
         
         # 创建内存文件对象
         buffer = io.BytesIO()
-<<<<<<< HEAD
-        import wave
-=======
->>>>>>> bd9803f9
         with wave.open(buffer, 'wb') as wf:
             wf.setnchannels(1)
             wf.setsampwidth(2)  # 16位
@@ -1143,18 +1827,6 @@
         
         buffer.seek(0)
         pydub_segment = AudioSegment.from_wav(buffer)
-<<<<<<< HEAD
-        pydub_segments.append(pydub_segment)
-    
-    # 使用交叉淡入淡出合并片段
-    result = pydub_segments[0]
-    for i in range(1, len(pydub_segments)):
-        result = result.append(pydub_segments[i], crossfade=crossfade_ms)
-    
-    # 转换回NumPy数组
-    samples = np.array(result.get_array_of_samples())
-    return samples.astype(np.float32) / 32767.0  # 转回float32
-=======
         
         # 对每个片段应用淡入淡出效果，使过渡更自然
         if len(pydub_segment) > 100:  # 确保片段足够长
@@ -1226,7 +1898,6 @@
     
     print(f"音频合并完成，最终时长: {len(result_array)/sample_rate:.2f}秒")
     return result_array
->>>>>>> bd9803f9
 
 def merge_audio_with_ffmpeg(audio_segments, sample_rate=16000, output_file=None, crossfade_duration=0.05):
     """使用FFmpeg合并音频片段，支持高级音频处理"""
@@ -1296,10 +1967,6 @@
                 subprocess.run(fade_cmd, stdout=subprocess.PIPE, stderr=subprocess.PIPE, check=True)
             else:
                 # 如果不需要交叉淡入淡出，直接使用合并后的文件
-<<<<<<< HEAD
-                import shutil
-=======
->>>>>>> bd9803f9
                 shutil.copy(temp_merged, output_file)
                 
         except subprocess.CalledProcessError as e:
@@ -1340,27 +2007,6 @@
     except Exception as e:  # 捕获可能出现的异常
         queue.put(e)  # 将异常对象也放入队列，以便主线程处理
 
-<<<<<<< HEAD
-def get_audio_duration(file_path):
-    """使用 ffprobe 获取音频文件时长（秒）
-       参数:
-           file_path: 音频文件的路径
-       返回值:
-           音频文件的时长（秒），浮点数
-    """
-    result = subprocess.run(
-        ["ffprobe", "-v", "error",  # 设置 ffprobe 的日志级别为 error，只显示错误信息
-         "-show_entries", "format=duration",  # 指定 ffprobe 输出格式信息中的时长
-         "-of", "default=noprint_wrappers=1:nokey=1",  # 设置输出格式，不显示额外的信息
-         file_path],  # 要获取时长的音频文件路径
-        capture_output=True,  # 捕获 ffprobe 的标准输出和标准错误
-        text=True  # 将输出解码为文本
-    )
-    return float(result.stdout)  # 将 ffprobe 输出的时长字符串转换为浮点数并返回
-
-def merge_audio_with_ffmpeg_google(audio_segments, sample_rate=16000, output_file=None, crossfade_duration=0.1):
-    """使用FFmpeg合并音频片段，支持高级音频处理，使用 afade 滤镜"""
-=======
 
 def get_audio_duration(file_path):
     """获取音频文件的时长（秒）"""
@@ -1376,7 +2022,6 @@
 
 def merge_audio_with_ffmpeg_google(audio_segments, sample_rate=16000, output_file=None, crossfade_duration=0.1):
     """使用FFmpeg合并音频片段，使用改进的方法实现平滑过渡"""
->>>>>>> bd9803f9
 
     try:
         subprocess.run(["ffmpeg", "-version"], stdout=subprocess.PIPE, stderr=subprocess.PIPE, check=True)
@@ -1390,13 +2035,6 @@
             output_file = temp_output.name
 
     with tempfile.TemporaryDirectory() as temp_dir:
-<<<<<<< HEAD
-        print(f"Temporary directory: {temp_dir}")
-        segment_files = []
-
-        for i, segment in enumerate(audio_segments):
-            segment_file = os.path.join(temp_dir, f"segment_{i}.wav")
-=======
         print(f"临时目录: {temp_dir}")
         segment_files = []
         normalized_files = []
@@ -1406,18 +2044,11 @@
             segment_file = os.path.join(temp_dir, f"segment_{i}.wav")
             normalized_file = os.path.join(temp_dir, f"normalized_{i}.wav")
             
->>>>>>> bd9803f9
             # 显式转换为 int16 (如果输入是 float 类型)
             if segment.dtype.kind == 'f':
                 segment = (segment * 32767).astype(np.int16)
             sf.write(segment_file, segment, sample_rate, 'PCM_16')
             segment_files.append(segment_file)
-<<<<<<< HEAD
-
-            # 调试：检查写入的音频是否正确
-            test_audio, test_sr = sf.read(segment_file)
-            print(f"Segment {i}: Sample rate = {test_sr}, Shape = {test_audio.shape}, Data type = {test_audio.dtype}, Max value = {np.max(np.abs(test_audio))}")
-=======
             
             # 检查生成的文件
             if not os.path.exists(segment_file) or os.path.getsize(segment_file) == 0:
@@ -1447,110 +2078,11 @@
         if not normalized_files:
             print("没有有效的音频片段，返回空音频")
             return np.zeros(0, dtype=np.float32)
->>>>>>> bd9803f9
 
         original_dir = os.getcwd()
         os.chdir(temp_dir)
 
         try:
-<<<<<<< HEAD
-            filelist_path = "filelist.txt"
-            with open(filelist_path, "w") as f:
-                for file in segment_files:
-                    f.write(f"file '{os.path.basename(file)}'\n")
-
-            command = [
-                "ffmpeg",
-                "-f", "concat",
-                "-safe", "0",
-                "-i", filelist_path,
-                "-c:a", "pcm_s16le",
-                "-y",
-                output_file,
-            ]
-
-            # 构建 afade 滤镜链 - 最终修正版
-            filter_string = "[0:a]"
-            cumulative_duration = 0
-
-            for i in range(len(segment_files)):
-                duration = get_audio_duration(segment_files[i])
-                print(f"Segment {i}: duration = {duration}, cumulative_duration = {cumulative_duration}")
-
-                # 淡出 (除了最后一个片段)
-                if i < len(segment_files) - 1:
-                    filter_string += f"afade=t=out:st={cumulative_duration + duration - crossfade_duration}:d={crossfade_duration},"
-
-                # 淡入 (除了第一个片段)
-                if i > 0:
-                    filter_string += f"afade=t=in:st={cumulative_duration - crossfade_duration}:d={crossfade_duration},"
-
-                cumulative_duration += duration
-
-            # 去掉最后一个逗号
-            filter_string = filter_string.rstrip(',')
-
-            command.insert(-1, "-filter_complex")
-            command.insert(-1, filter_string)
-
-            print(f"Running command: {' '.join(command)}")
-
-            process = subprocess.Popen(command, stdout=subprocess.PIPE, stderr=subprocess.PIPE, text=True)
-
-            stdout_queue = queue.Queue()
-            stderr_queue = queue.Queue()
-            stdout_thread = threading.Thread(target=reader_thread, args=(process.stdout, stdout_queue))
-            stderr_thread = threading.Thread(target=reader_thread, args=(process.stderr, stderr_queue))
-            stdout_thread.start()
-            stderr_thread.start()
-
-            try:
-                process.wait(timeout=600)
-            except subprocess.TimeoutExpired:
-                process.kill()
-                print("FFmpeg process timed out!")
-                os.chdir(original_dir)
-                return np.concatenate(audio_segments)
-
-            stdout_lines = []
-            stderr_lines = []
-            while not stdout_queue.empty():
-                item = stdout_queue.get()
-                if isinstance(item, Exception):
-                    raise item
-                stdout_lines.append(item)
-            while not stderr_queue.empty():
-                item = stderr_queue.get()
-                if isinstance(item, Exception):
-                    raise item
-                stderr_lines.append(item)
-
-            stdout = "".join(stdout_lines)
-            stderr = "".join(stderr_lines)
-
-            print(f"FFmpeg stdout: {stdout}")
-            print(f"FFmpeg stderr: {stderr}")
-            return_code = process.returncode
-            if return_code != 0:
-                raise subprocess.CalledProcessError(return_code, process.args, stderr=stderr, output=stdout)
-        except (subprocess.CalledProcessError, FileNotFoundError) as e:
-            print(f"FFmpeg 合并失败: {e}")
-            print("回退到基本合并方法...")
-            os.chdir(original_dir)
-            return np.concatenate(audio_segments)
-
-        finally:
-            os.chdir(original_dir)
-
-        try:
-            merged_audio, _ = sf.read(output_file)
-            if output_file.startswith(tempfile.gettempdir()):
-                os.unlink(output_file)
-            return merged_audio
-        except Exception as e:
-            print(f"读取合并音频失败: {e}")
-            print("回退到基本合并方法")
-=======
             # 如果只有一个片段，直接复制
             if len(normalized_files) == 1:
                 shutil.copy(normalized_files[0], output_file)
@@ -1703,7 +2235,310 @@
             print(f"音频合并过程中发生错误: {e}")
             os.chdir(original_dir)
             print("回退到基本合并方法...")
->>>>>>> bd9803f9
+            return np.concatenate(audio_segments)
+
+def merge_audio_with_pydub(audio_segments, sample_rate=16000, crossfade_ms=50):
+    """使用pydub合并音频片段，支持交叉淡入淡出"""
+    try:
+        from pydub import AudioSegment
+        import io
+        import numpy as np
+    except ImportError:
+        print("警告: pydub库未安装，尝试安装...")
+        import subprocess
+        try:
+            subprocess.run(["pip", "install", "pydub"], check=True)
+            from pydub import AudioSegment
+            import io
+        except Exception as e:
+            print(f"安装pydub失败: {e}")
+            print("回退到基本合并方法")
+            return np.concatenate(audio_segments)
+    
+    # 将NumPy数组转换为AudioSegment对象
+    pydub_segments = []
+    for segment in audio_segments:
+        # 将float32转换为16位PCM
+        segment_int16 = (segment * 32767).astype(np.int16)
+        
+        # 创建内存文件对象
+        buffer = io.BytesIO()
+        import wave
+        with wave.open(buffer, 'wb') as wf:
+            wf.setnchannels(1)
+            wf.setsampwidth(2)  # 16位
+            wf.setframerate(sample_rate)
+            wf.writeframes(segment_int16.tobytes())
+        
+        buffer.seek(0)
+        pydub_segment = AudioSegment.from_wav(buffer)
+        pydub_segments.append(pydub_segment)
+    
+    # 使用交叉淡入淡出合并片段
+    result = pydub_segments[0]
+    for i in range(1, len(pydub_segments)):
+        result = result.append(pydub_segments[i], crossfade=crossfade_ms)
+    
+    # 转换回NumPy数组
+    samples = np.array(result.get_array_of_samples())
+    return samples.astype(np.float32) / 32767.0  # 转回float32
+
+def merge_audio_with_ffmpeg(audio_segments, sample_rate=16000, output_file=None, crossfade_duration=0.05):
+    """使用FFmpeg合并音频片段，支持高级音频处理"""
+    
+    # 检查ffmpeg是否已安装
+    try:
+        subprocess.run(["ffmpeg", "-version"], stdout=subprocess.PIPE, stderr=subprocess.PIPE, check=True)
+    except (subprocess.CalledProcessError, FileNotFoundError):
+        print("警告: ffmpeg未安装或无法运行")
+        print("回退到pydub合并方法...")
+        
+        # 尝试使用pydub作为备选方案
+        try:
+            crossfade_ms = int(crossfade_duration * 1000)
+            return merge_audio_with_pydub(audio_segments, sample_rate, crossfade_ms)
+        except Exception as e:
+            print(f"pydub合并失败: {e}")
+            print("回退到基本合并方法")
+            return np.concatenate(audio_segments)
+
+    if output_file is None:
+        # 创建临时输出文件
+        with tempfile.NamedTemporaryFile(suffix='.wav', delete=False) as temp_output:
+            output_file = temp_output.name
+    
+    # 创建临时目录存放音频片段
+    with tempfile.TemporaryDirectory() as temp_dir:
+        segment_files = []
+        
+        # 保存每个音频片段为临时文件
+        for i, segment in enumerate(audio_segments):
+            segment_file = os.path.join(temp_dir, f"segment_{i}.wav")
+            segment_files.append(segment_file)
+            
+            # 保存为WAV文件
+            sf.write(segment_file, segment, sample_rate, 'PCM_16')
+        
+        # 使用两阶段方法进行合并
+        # 第一阶段：使用concat协议合并所有片段
+        concat_file = os.path.join(temp_dir, "concat.txt")
+        with open(concat_file, 'w') as f:
+            for segment_file in segment_files:
+                f.write(f"file '{segment_file}'\n")
+        
+        # 先创建一个简单合并的临时文件
+        temp_merged = os.path.join(temp_dir, "temp_merged.wav")
+        concat_cmd = [
+            "ffmpeg", "-y", "-f", "concat", "-safe", "0", 
+            "-i", concat_file, "-c:a", "pcm_s16le", "-ar", str(sample_rate), temp_merged
+        ]
+        
+        try:
+            subprocess.run(concat_cmd, stdout=subprocess.PIPE, stderr=subprocess.PIPE, check=True)
+            
+            # 第二阶段：如果需要交叉淡入淡出，应用音频滤镜
+            if crossfade_duration > 0:
+                # 计算交叉淡入淡出的样本数
+                crossfade_samples = int(crossfade_duration * sample_rate)
+                
+                # 使用单独的滤镜命令应用淡入淡出效果
+                fade_cmd = [
+                    "ffmpeg", "-y", "-i", temp_merged,
+                    "-filter_complex", f"afade=t=in:st=0:d={crossfade_duration},afade=t=out:st={len(audio_segments) * 2 - crossfade_duration}:d={crossfade_duration}",
+                    "-c:a", "pcm_s16le", "-ar", str(sample_rate), output_file
+                ]
+                
+                subprocess.run(fade_cmd, stdout=subprocess.PIPE, stderr=subprocess.PIPE, check=True)
+            else:
+                # 如果不需要交叉淡入淡出，直接使用合并后的文件
+                import shutil
+                shutil.copy(temp_merged, output_file)
+                
+        except subprocess.CalledProcessError as e:
+            print(f"FFmpeg合并失败: {e}")
+            print(f"FFmpeg错误输出: {e.stderr.decode('utf-8', errors='replace')}")
+            print("尝试备用方法...")
+            
+            # 备用方法：使用更简单的命令
+            try:
+                simple_cmd = [
+                    "ffmpeg", "-y", "-f", "concat", "-safe", "0", 
+                    "-i", concat_file, "-c", "copy", output_file
+                ]
+                subprocess.run(simple_cmd, check=True)
+            except subprocess.CalledProcessError:
+                print("备用方法也失败，回退到基本合并方法")
+                return np.concatenate(audio_segments)
+        
+        # 读取合并后的音频
+        merged_audio, _ = sf.read(output_file)
+        
+        # 如果是临时文件，删除它
+        if output_file.startswith(tempfile.gettempdir()):
+            os.unlink(output_file)
+        
+        return merged_audio
+
+def reader_thread(pipe, queue):
+    """读取管道中的数据并放入队列
+       参数:
+           pipe: 要读取的管道 (subprocess.Popen.stdout 或 subprocess.Popen.stderr)
+           queue: 用于存储读取到的数据的队列 (queue.Queue)
+    """
+    try:
+        with pipe:  # 确保管道在使用完毕后被关闭
+            for line in iter(pipe.readline, ''):  # 逐行读取管道中的数据，直到遇到空字符串（表示管道结束）
+                queue.put(line)  # 将读取到的每一行数据放入队列
+    except Exception as e:  # 捕获可能出现的异常
+        queue.put(e)  # 将异常对象也放入队列，以便主线程处理
+
+def get_audio_duration(file_path):
+    """使用 ffprobe 获取音频文件时长（秒）
+       参数:
+           file_path: 音频文件的路径
+       返回值:
+           音频文件的时长（秒），浮点数
+    """
+    result = subprocess.run(
+        ["ffprobe", "-v", "error",  # 设置 ffprobe 的日志级别为 error，只显示错误信息
+         "-show_entries", "format=duration",  # 指定 ffprobe 输出格式信息中的时长
+         "-of", "default=noprint_wrappers=1:nokey=1",  # 设置输出格式，不显示额外的信息
+         file_path],  # 要获取时长的音频文件路径
+        capture_output=True,  # 捕获 ffprobe 的标准输出和标准错误
+        text=True  # 将输出解码为文本
+    )
+    return float(result.stdout)  # 将 ffprobe 输出的时长字符串转换为浮点数并返回
+
+def merge_audio_with_ffmpeg_google(audio_segments, sample_rate=16000, output_file=None, crossfade_duration=0.1):
+    """使用FFmpeg合并音频片段，支持高级音频处理，使用 afade 滤镜"""
+
+    try:
+        subprocess.run(["ffmpeg", "-version"], stdout=subprocess.PIPE, stderr=subprocess.PIPE, check=True)
+    except (subprocess.CalledProcessError, FileNotFoundError):
+        print("警告: ffmpeg未安装或无法运行")
+        print("回退到基本合并方法...")
+        return np.concatenate(audio_segments)
+
+    if output_file is None:
+        with tempfile.NamedTemporaryFile(suffix='.wav', delete=False) as temp_output:
+            output_file = temp_output.name
+
+    with tempfile.TemporaryDirectory() as temp_dir:
+        print(f"Temporary directory: {temp_dir}")
+        segment_files = []
+
+        for i, segment in enumerate(audio_segments):
+            segment_file = os.path.join(temp_dir, f"segment_{i}.wav")
+            # 显式转换为 int16 (如果输入是 float 类型)
+            if segment.dtype.kind == 'f':
+                segment = (segment * 32767).astype(np.int16)
+            sf.write(segment_file, segment, sample_rate, 'PCM_16')
+            segment_files.append(segment_file)
+
+            # 调试：检查写入的音频是否正确
+            test_audio, test_sr = sf.read(segment_file)
+            print(f"Segment {i}: Sample rate = {test_sr}, Shape = {test_audio.shape}, Data type = {test_audio.dtype}, Max value = {np.max(np.abs(test_audio))}")
+
+        original_dir = os.getcwd()
+        os.chdir(temp_dir)
+
+        try:
+            filelist_path = "filelist.txt"
+            with open(filelist_path, "w") as f:
+                for file in segment_files:
+                    f.write(f"file '{os.path.basename(file)}'\n")
+
+            command = [
+                "ffmpeg",
+                "-f", "concat",
+                "-safe", "0",
+                "-i", filelist_path,
+                "-c:a", "pcm_s16le",
+                "-y",
+                output_file,
+            ]
+
+            # 构建 afade 滤镜链 - 最终修正版
+            filter_string = "[0:a]"
+            cumulative_duration = 0
+
+            for i in range(len(segment_files)):
+                duration = get_audio_duration(segment_files[i])
+                print(f"Segment {i}: duration = {duration}, cumulative_duration = {cumulative_duration}")
+
+                # 淡出 (除了最后一个片段)
+                if i < len(segment_files) - 1:
+                    filter_string += f"afade=t=out:st={cumulative_duration + duration - crossfade_duration}:d={crossfade_duration},"
+
+                # 淡入 (除了第一个片段)
+                if i > 0:
+                    filter_string += f"afade=t=in:st={cumulative_duration - crossfade_duration}:d={crossfade_duration},"
+
+                cumulative_duration += duration
+
+            # 去掉最后一个逗号
+            filter_string = filter_string.rstrip(',')
+
+            command.insert(-1, "-filter_complex")
+            command.insert(-1, filter_string)
+
+            print(f"Running command: {' '.join(command)}")
+
+            process = subprocess.Popen(command, stdout=subprocess.PIPE, stderr=subprocess.PIPE, text=True)
+
+            stdout_queue = queue.Queue()
+            stderr_queue = queue.Queue()
+            stdout_thread = threading.Thread(target=reader_thread, args=(process.stdout, stdout_queue))
+            stderr_thread = threading.Thread(target=reader_thread, args=(process.stderr, stderr_queue))
+            stdout_thread.start()
+            stderr_thread.start()
+
+            try:
+                process.wait(timeout=600)
+            except subprocess.TimeoutExpired:
+                process.kill()
+                print("FFmpeg process timed out!")
+                os.chdir(original_dir)
+                return np.concatenate(audio_segments)
+
+            stdout_lines = []
+            stderr_lines = []
+            while not stdout_queue.empty():
+                item = stdout_queue.get()
+                if isinstance(item, Exception):
+                    raise item
+                stdout_lines.append(item)
+            while not stderr_queue.empty():
+                item = stderr_queue.get()
+                if isinstance(item, Exception):
+                    raise item
+                stderr_lines.append(item)
+
+            stdout = "".join(stdout_lines)
+            stderr = "".join(stderr_lines)
+
+            print(f"FFmpeg stdout: {stdout}")
+            print(f"FFmpeg stderr: {stderr}")
+            return_code = process.returncode
+            if return_code != 0:
+                raise subprocess.CalledProcessError(return_code, process.args, stderr=stderr, output=stdout)
+        except (subprocess.CalledProcessError, FileNotFoundError) as e:
+            print(f"FFmpeg 合并失败: {e}")
+            print("回退到基本合并方法...")
+            os.chdir(original_dir)
+            return np.concatenate(audio_segments)
+
+        finally:
+            os.chdir(original_dir)
+
+        try:
+            merged_audio, _ = sf.read(output_file)
+            if output_file.startswith(tempfile.gettempdir()):
+                os.unlink(output_file)
+            return merged_audio
+        except Exception as e:
+            print(f"读取合并音频失败: {e}")
+            print("回退到基本合并方法")
             return np.concatenate(audio_segments)
 
 def main():
@@ -1757,6 +2592,22 @@
                     print(f"使用 {args.overlap_chars} 字符的重叠进行分块")
                 else:
                     chunks = split_text_by_sentence(args.target_text, args.chunk_size)
+            # 根据选择的分割方法分割文本
+            print(f"使用 {args.split_method} 方法进行文本分割")
+            if args.split_method == "spacy":
+                chunks = split_text_with_spacy(args.target_text, args.chunk_size, args.overlap_chars)
+            elif args.split_method == "transformers":
+                chunks = split_text_with_transformers(args.target_text, args.chunk_size, args.overlap_chars)
+            elif args.split_method == "hybrid":
+                chunks = split_text_hybrid(args.target_text, args.chunk_size, args.overlap_chars)
+            elif args.split_method == "nature":
+                chunks = split_text_with_nature(args.target_text, args.chunk_size, args.overlap_chars)
+            else:
+                if args.overlap_chars > 0:
+                    chunks = split_text_with_overlap(args.target_text, args.chunk_size, args.overlap_chars)
+                    print(f"使用 {args.overlap_chars} 字符的重叠进行分块")
+                else:
+                    chunks = split_text_by_sentence(args.target_text, args.chunk_size)
             
             print(f"将文本分为 {len(chunks)} 个块进行处理")
             for i, chunk in enumerate(chunks):
